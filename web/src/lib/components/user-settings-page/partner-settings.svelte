<script lang="ts">
  import { PartnerResponseDto, UserResponseDto, api } from '@api';
  import UserAvatar from '../shared-components/user-avatar.svelte';
  import Button from '../elements/buttons/button.svelte';
  import PartnerSelectionModal from './partner-selection-modal.svelte';
  import { handleError } from '../../utils/handle-error';
  import ConfirmDialogue from '../shared-components/confirm-dialogue.svelte';
  import CircleIconButton from '../elements/buttons/circle-icon-button.svelte';
  import { mdiCheck, mdiClose } from '@mdi/js';
  import { onMount } from 'svelte';
  import Icon from '../elements/icon.svelte';
  import SettingSwitch from '../admin-page/settings/setting-switch.svelte';

  interface PartnerSharing {
    user: UserResponseDto;
    sharedByMe: boolean;
    sharedWithMe: boolean;
    inTimeline: boolean;
  }

  export let user: UserResponseDto;

  let createPartner = false;
  let removePartner: PartnerResponseDto | null = null;
  let partners: Array<PartnerSharing> = [];

  onMount(() => {
    refreshPartners();
  });

  const refreshPartners = async () => {
    partners = [];

    const [{ data: sharedBy }, { data: sharedWith }] = await Promise.all([
      api.partnerApi.getPartners({ direction: 'shared-by' }),
      api.partnerApi.getPartners({ direction: 'shared-with' }),
    ]);

    for (const candidate of sharedBy) {
      partners = [
        ...partners,
        {
          user: candidate,
          sharedByMe: true,
          sharedWithMe: false,
          inTimeline: candidate.inTimeline ?? false,
        },
      ];
    }

    for (const candidate of sharedWith) {
      const existIndex = partners.findIndex((p) => candidate.id === p.user.id);

      if (existIndex >= 0) {
        partners[existIndex].sharedWithMe = true;
        partners[existIndex].inTimeline = candidate.inTimeline ?? false;
      } else {
        partners = [
          ...partners,
          {
            user: candidate,
            sharedByMe: false,
            sharedWithMe: true,
            inTimeline: candidate.inTimeline ?? false,
          },
        ];
      }
    }
  };

  const handleRemovePartner = async () => {
    if (!removePartner) {
      return;
    }

    try {
      await api.partnerApi.removePartner({ id: removePartner.id });
      removePartner = null;
      await refreshPartners();
    } catch (error) {
      handleError(error, 'Unable to remove partner');
    }
  };

  const handleCreatePartners = async (users: UserResponseDto[]) => {
    try {
      for (const user of users) {
        await api.partnerApi.createPartner({ id: user.id });
      }

      await refreshPartners();
      createPartner = false;
    } catch (error) {
      handleError(error, 'Unable to add partners');
    }
  };

  const handleShowOnTimelineChanged = async (partner: PartnerSharing, inTimeline: boolean) => {
    try {
      await api.partnerApi.updatePartner({ id: partner.user.id, updatePartnerDto: { inTimeline } });

      partner.inTimeline = inTimeline;
      partners = partners;
    } catch (error) {
      handleError(error, 'Unable to update timeline display status');
    }
  };
</script>

<section class="my-4">
  {#if partners.length > 0}
<<<<<<< HEAD
    <div class="flex flex-row gap-4">
      {#each partners as partner (partner.id)}
        <div class="flex gap-4 rounded-lg px-5 py-4 transition-all">
          <UserAvatar user={partner} size="md" />
          <div class="text-left">
            <p class="text-immich-fg dark:text-immich-dark-fg">
              {partner.firstName}
              {partner.lastName}
            </p>
            <p class="text-xs text-immich-fg/75 dark:text-immich-dark-fg/75">
              {partner.email}
            </p>
=======
    {#each partners as partner (partner.user.id)}
      <div class="rounded-2xl border border-gray-200 dark:border-gray-800 mt-6 bg-slate-50 dark:bg-gray-900 p-5">
        <div class="flex gap-4 rounded-lg pb-4 transition-all justify-between">
          <div class="flex gap-4">
            <UserAvatar user={partner.user} size="md" autoColor />
            <div class="text-left">
              <p class="text-immich-fg dark:text-immich-dark-fg">
                {partner.user.name}
              </p>
              <p class="text-xs text-immich-fg/75 dark:text-immich-dark-fg/75">
                {partner.user.email}
              </p>
            </div>
>>>>>>> a959f2a5
          </div>

          {#if partner.sharedByMe}
            <CircleIconButton
              on:click={() => (removePartner = partner.user)}
              icon={mdiClose}
              size={'16'}
              title="Stop sharing your photos with this user"
            />
          {/if}
        </div>

        <div class="dark:text-gray-200 text-immich-dark-gray">
          <!-- I am sharing my assets with this user -->
          {#if partner.sharedByMe}
            <hr class="my-4 border border-gray-200 dark:border-gray-700" />
            <p class="text-xs font-medium my-4">SHARED WITH {partner.user.name.toUpperCase()}</p>
            <p class="text-md">{partner.user.name} can access</p>
            <ul class="text-sm">
              <li class="flex gap-2 place-items-center py-1 mt-2">
                <Icon path={mdiCheck} /> All your photos and videos except those in Archived and Deleted
              </li>
              <li class="flex gap-2 place-items-center py-1">
                <Icon path={mdiCheck} /> The location where your photos were taken
              </li>
            </ul>
          {/if}

          <!-- this user is sharing assets with me -->
          {#if partner.sharedWithMe}
            <hr class="my-4 border border-gray-200 dark:border-gray-700" />
            <p class="text-xs font-medium my-4">PHOTOS FROM {partner.user.name.toUpperCase()}</p>
            <SettingSwitch
              title="Show in timeline"
              subtitle="Show photos and videos from this user in your timeline"
              bind:checked={partner.inTimeline}
              on:toggle={({ detail }) => handleShowOnTimelineChanged(partner, detail)}
            />
          {/if}
        </div>
      </div>
    {/each}
  {/if}

  <div class="flex justify-end mt-5">
    <Button size="sm" on:click={() => (createPartner = true)}>Add partner</Button>
  </div>
</section>

{#if createPartner}
  <PartnerSelectionModal
    {user}
    on:close={() => (createPartner = false)}
    on:add-users={(event) => handleCreatePartners(event.detail)}
  />
{/if}

{#if removePartner}
  <ConfirmDialogue
    title="Stop sharing your photos?"
    prompt="{removePartner.name} will no longer be able to access your photos."
    on:cancel={() => (removePartner = null)}
    on:confirm={() => handleRemovePartner()}
  />
{/if}<|MERGE_RESOLUTION|>--- conflicted
+++ resolved
@@ -109,25 +109,11 @@
 
 <section class="my-4">
   {#if partners.length > 0}
-<<<<<<< HEAD
-    <div class="flex flex-row gap-4">
-      {#each partners as partner (partner.id)}
-        <div class="flex gap-4 rounded-lg px-5 py-4 transition-all">
-          <UserAvatar user={partner} size="md" />
-          <div class="text-left">
-            <p class="text-immich-fg dark:text-immich-dark-fg">
-              {partner.firstName}
-              {partner.lastName}
-            </p>
-            <p class="text-xs text-immich-fg/75 dark:text-immich-dark-fg/75">
-              {partner.email}
-            </p>
-=======
     {#each partners as partner (partner.user.id)}
       <div class="rounded-2xl border border-gray-200 dark:border-gray-800 mt-6 bg-slate-50 dark:bg-gray-900 p-5">
         <div class="flex gap-4 rounded-lg pb-4 transition-all justify-between">
           <div class="flex gap-4">
-            <UserAvatar user={partner.user} size="md" autoColor />
+            <UserAvatar user={partner.user} size="md" />
             <div class="text-left">
               <p class="text-immich-fg dark:text-immich-dark-fg">
                 {partner.user.name}
@@ -136,7 +122,6 @@
                 {partner.user.email}
               </p>
             </div>
->>>>>>> a959f2a5
           </div>
 
           {#if partner.sharedByMe}
