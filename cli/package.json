{
  "name": "@immich/cli",
<<<<<<< HEAD
  "version": "2.0.1",
=======
  "version": "2.0.3",
  "description": "Command Line Interface (CLI) for Immich",
>>>>>>> 92e4bbca
  "main": "dist/index.js",
  "bin": {
    "immich": "./dist/index.js"
  },
  "license": "MIT",
  "dependencies": {
    "axios": "^1.6.2",
    "byte-size": "^8.1.1",
    "cli-progress": "^3.12.0",
    "commander": "^11.0.0",
    "form-data": "^4.0.0",
    "glob": "^10.3.1",
    "yaml": "^2.3.1"
  },
  "devDependencies": {
    "@nestjs/common": "^10.2.8",
    "@testcontainers/postgresql": "^10.2.2",
    "@types/byte-size": "^8.1.0",
    "@types/chai": "^4.3.5",
    "@types/cli-progress": "^3.11.0",
    "@types/jest": "^29.5.2",
    "@types/js-yaml": "^4.0.5",
    "@types/mime-types": "^2.1.1",
    "@types/mock-fs": "^4.13.1",
    "@types/node": "^20.3.1",
    "@typescript-eslint/eslint-plugin": "^5.60.1",
    "@typescript-eslint/parser": "^5.48.1",
    "chai": "^4.3.7",
    "eslint": "^8.43.0",
    "eslint-config-prettier": "^8.8.0",
    "eslint-plugin-jest": "^27.2.2",
    "eslint-plugin-prettier": "^4.2.1",
    "eslint-plugin-unicorn": "^47.0.0",
    "immich": "file:../server",
    "jest": "^29.5.0",
    "jest-extended": "^4.0.0",
    "jest-message-util": "^29.5.0",
    "jest-mock-axios": "^4.7.2",
    "jest-when": "^3.5.2",
    "mock-fs": "^5.2.0",
    "supertest": "^6.3.3",
    "ts-jest": "^29.1.0",
    "ts-node": "^10.9.1",
    "tslib": "^2.5.3",
    "typescript": "^4.9.4"
  },
  "scripts": {
    "build": "tsc --project tsconfig.build.json",
    "lint": "eslint \"src/**/*.ts\" --max-warnings 0",
    "prepack": "npm run build",
    "test": "jest",
    "test:cov": "jest --coverage",
    "format": "prettier --check .",
    "format:fix": "prettier --write .",
    "check": "tsc --noEmit",
    "test:e2e": "NODE_OPTIONS='--experimental-vm-modules' jest --config test/e2e/jest-e2e.json --runInBand"
  },
  "jest": {
    "clearMocks": true,
    "moduleFileExtensions": [
      "js",
      "json",
      "ts"
    ],
    "rootDir": ".",
    "testRegex": ".*\\.spec\\.ts$",
    "transform": {
      "^.+\\.ts$": "ts-jest"
    },
    "collectCoverageFrom": [
      "<rootDir>/src/**/*.(t|j)s"
    ],
    "moduleNameMapper": {
      "^@api(|/.*)$": "<rootDir>/src/api/$1",
      "^@test(|/.*)$": "<rootDir>../server/test/$1",
      "^@app/immich(|/.*)$": "<rootDir>../server/src/immich/$1",
      "^@app/infra(|/.*)$": "<rootDir>../server/src/infra/$1",
      "^@app/domain(|/.*)$": "<rootDir>../server/src/domain/$1"
    },
    "coverageDirectory": "./coverage",
    "testEnvironment": "node"
  }
}<|MERGE_RESOLUTION|>--- conflicted
+++ resolved
@@ -1,11 +1,7 @@
 {
   "name": "@immich/cli",
-<<<<<<< HEAD
-  "version": "2.0.1",
-=======
   "version": "2.0.3",
   "description": "Command Line Interface (CLI) for Immich",
->>>>>>> 92e4bbca
   "main": "dist/index.js",
   "bin": {
     "immich": "./dist/index.js"
