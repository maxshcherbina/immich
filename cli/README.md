--- conflicted
+++ resolved
@@ -1,67 +1,5 @@
 A command-line interface for interfacing with the self-hosted photo manager [Immich](https://immich.app/).
 
-<<<<<<< HEAD
-# Installing
-
-To use the cli, run
-
-    $ npm install @immich/cli
-
-# Usage
-
-To use the CLI, you need to login with an API key first:
-
-    $ immich login-key https://your-immich-instance/api your-api-key
-
-NOTE: This will store your api key in cleartext under ~/.config/immich/auth.yml
-
-Next, you can run commands, for example:
-
-    $ immich server-info
-
-When you're done, log out to remove the credentials from your filesystem
-
-    $ immich logout
-
-# Commands
-
-```
-Usage: immich [options] [command]
-
-Immich command line interface
-
-Options:
-  -h, --help                        display help for command
-
-Commands:
-  upload [options] [paths...]       Upload assets
-  server-info                       Display server information
-  login-key [instanceUrl] [apiKey]  Login using an API key
-  logout                            Remove stored credentials
-  help [command]                    display help for command
-```
-
-# Todo
-
-- Sidecar should check both .jpg.xmp and .xmp
-- Sidecar check could be case-insensitive
-- Use the SDK for all api calls. We currently use raw axos http calls
-- Use list of supported files from server via api
-
-# For developers
-
-To run the Immich CLI from source, run the following in the cli folder:
-
-    $ npm run build
-    $ ts-node .
-
-You'll need ts-node, the easiest way to install it is to use npm:
-
-    $ npm i -g ts-node
-
-You can also build and install the CLI using
-
-=======
 Please see the [Immich CLI documentation](https://immich.app/docs/features/command-line-interface).
 
 # For developers
@@ -77,6 +15,5 @@
 
 You can also build and install the CLI using
 
->>>>>>> c1239a73
     $ npm run build
     $ npm install -g .