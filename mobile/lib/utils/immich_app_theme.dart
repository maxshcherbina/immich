--- conflicted
+++ resolved
@@ -53,7 +53,6 @@
   surfaceTint: Color(0xff4755b5),
 );
 
-<<<<<<< HEAD
 ColorScheme _darkColorScheme = const ColorScheme(
   brightness: Brightness.dark,
   primary: Color(0xffa4c8ff),
@@ -95,7 +94,7 @@
     colorScheme: scheme,
     primaryColor: scheme.primary,
     scaffoldBackgroundColor: scheme.background,
-    fontFamily: 'WorkSans',
+    fontFamily: 'Overpass',
     appBarTheme: AppBarTheme(
       iconTheme: IconThemeData(color: scheme.primary),
       titleTextStyle: TextStyle(
@@ -103,90 +102,16 @@
         fontWeight: FontWeight.bold,
         color: scheme.primary,
       ),
-=======
-ThemeData immichLightTheme = ThemeData(
-  useMaterial3: true,
-  brightness: Brightness.light,
-  primarySwatch: Colors.indigo,
-  primaryColor: Colors.indigo,
-  hintColor: Colors.indigo,
-  focusColor: Colors.indigo,
-  splashColor: Colors.indigo.withOpacity(0.15),
-  fontFamily: 'Overpass',
-  scaffoldBackgroundColor: immichBackgroundColor,
-  snackBarTheme: const SnackBarThemeData(
-    contentTextStyle: TextStyle(
-      fontFamily: 'Overpass',
-      color: Colors.indigo,
-      fontWeight: FontWeight.bold,
+      centerTitle: true,
     ),
-    backgroundColor: Colors.white,
-  ),
-  appBarTheme: const AppBarTheme(
-    titleTextStyle: TextStyle(
-      fontFamily: 'Overpass',
-      color: Colors.indigo,
-      fontWeight: FontWeight.bold,
-      fontSize: 18,
+    snackBarTheme: const SnackBarThemeData(
+      contentTextStyle: TextStyle(
+        fontFamily: 'Overpass',
+        fontWeight: FontWeight.bold,
+      ),
     ),
-    backgroundColor: immichBackgroundColor,
-    foregroundColor: Colors.indigo,
-    elevation: 0,
-    scrolledUnderElevation: 0,
-    centerTitle: true,
-  ),
-  bottomNavigationBarTheme: const BottomNavigationBarThemeData(
-    type: BottomNavigationBarType.fixed,
-    backgroundColor: immichBackgroundColor,
-    selectedItemColor: Colors.indigo,
-  ),
-  cardTheme: const CardTheme(
-    surfaceTintColor: Colors.transparent,
-  ),
-  drawerTheme: const DrawerThemeData(
-    backgroundColor: immichBackgroundColor,
-  ),
-  textTheme: const TextTheme(
-    displayLarge: TextStyle(
-      fontSize: 26,
-      fontWeight: FontWeight.bold,
-      color: Colors.indigo,
-    ),
-    displayMedium: TextStyle(
-      fontSize: 14,
-      fontWeight: FontWeight.bold,
-      color: Colors.black87,
-    ),
-    displaySmall: TextStyle(
-      fontSize: 12,
-      fontWeight: FontWeight.bold,
-      color: Colors.indigo,
-    ),
-    titleSmall: TextStyle(
-      fontSize: 16.0,
-      fontWeight: FontWeight.bold,
-    ),
-    titleMedium: TextStyle(
-      fontSize: 18.0,
-      fontWeight: FontWeight.bold,
-    ),
-    titleLarge: TextStyle(
-      fontSize: 26.0,
-      fontWeight: FontWeight.bold,
-    ),
-  ),
-  elevatedButtonTheme: ElevatedButtonThemeData(
-    style: ElevatedButton.styleFrom(
-      backgroundColor: Colors.indigo,
-      foregroundColor: Colors.white,
-    ),
-  ),
-  chipTheme: base.chipTheme,
-  sliderTheme: base.sliderTheme,
-  popupMenuTheme: const PopupMenuThemeData(
-    shape: RoundedRectangleBorder(
-      borderRadius: BorderRadius.all(Radius.circular(10)),
->>>>>>> 6d3421a5
+    bottomNavigationBarTheme: const BottomNavigationBarThemeData(
+      type: BottomNavigationBarType.fixed,
     ),
     cardTheme: const CardTheme(elevation: 2.0),
     elevatedButtonTheme: ElevatedButtonThemeData(
@@ -201,7 +126,6 @@
         backgroundColor: scheme.primary,
       ),
     ),
-<<<<<<< HEAD
     navigationBarTheme: NavigationBarThemeData(
       iconTheme: MaterialStateProperty.resolveWith<IconThemeData?>((states) {
         if (states.contains(MaterialState.selected)) {
@@ -209,6 +133,12 @@
         }
         return null;
       }),
+      labelTextStyle: const MaterialStatePropertyAll(
+        TextStyle(
+          fontSize: 13,
+          fontWeight: FontWeight.w500,
+        ),
+      ),
     ),
     textTheme: TextTheme(
       displayLarge: TextStyle(
@@ -223,15 +153,6 @@
       displaySmall: const TextStyle(
         fontSize: 12,
         fontWeight: FontWeight.bold,
-=======
-    backgroundColor: immichBackgroundColor,
-    surfaceTintColor: Colors.transparent,
-    labelTextStyle: MaterialStatePropertyAll(
-      TextStyle(
-        fontSize: 13,
-        fontWeight: FontWeight.w500,
-        color: Colors.grey[800],
->>>>>>> 6d3421a5
       ),
       titleSmall: const TextStyle(
         fontSize: 16.0,
@@ -247,114 +168,13 @@
         color: scheme.primary,
       ),
     ),
-<<<<<<< HEAD
     chipTheme: const ChipThemeData(
       side: BorderSide.none,
-=======
-    labelStyle: TextStyle(
-      color: Colors.indigo,
-    ),
-    hintStyle: TextStyle(
-      fontSize: 14.0,
-      fontWeight: FontWeight.normal,
-    ),
-  ),
-  textSelectionTheme: const TextSelectionThemeData(
-    cursorColor: Colors.indigo,
-  ),
-);
-
-ThemeData immichDarkTheme = ThemeData(
-  useMaterial3: true,
-  brightness: Brightness.dark,
-  primarySwatch: Colors.indigo,
-  primaryColor: immichDarkThemePrimaryColor,
-  scaffoldBackgroundColor: immichDarkBackgroundColor,
-  hintColor: Colors.grey[600],
-  fontFamily: 'Overpass',
-  snackBarTheme: SnackBarThemeData(
-    contentTextStyle: const TextStyle(
-      fontFamily: 'Overpass',
-      color: immichDarkThemePrimaryColor,
-      fontWeight: FontWeight.bold,
-    ),
-    backgroundColor: Colors.grey[900],
-  ),
-  textButtonTheme: TextButtonThemeData(
-    style: TextButton.styleFrom(
-      foregroundColor: immichDarkThemePrimaryColor,
-    ),
-  ),
-  appBarTheme: const AppBarTheme(
-    titleTextStyle: TextStyle(
-      fontFamily: 'Overpass',
-      color: immichDarkThemePrimaryColor,
-      fontWeight: FontWeight.bold,
-      fontSize: 18,
-    ),
-    backgroundColor: Color.fromARGB(255, 32, 33, 35),
-    foregroundColor: immichDarkThemePrimaryColor,
-    elevation: 0,
-    scrolledUnderElevation: 0,
-    centerTitle: true,
-  ),
-  bottomNavigationBarTheme: const BottomNavigationBarThemeData(
-    type: BottomNavigationBarType.fixed,
-    backgroundColor: Color.fromARGB(255, 35, 36, 37),
-    selectedItemColor: immichDarkThemePrimaryColor,
-  ),
-  drawerTheme: DrawerThemeData(
-    backgroundColor: immichDarkBackgroundColor,
-    scrimColor: Colors.white.withOpacity(0.1),
-  ),
-  textTheme: const TextTheme(
-    displayLarge: TextStyle(
-      fontSize: 26,
-      fontWeight: FontWeight.bold,
-      color: Color.fromARGB(255, 255, 255, 255),
-    ),
-    displayMedium: TextStyle(
-      fontSize: 14,
-      fontWeight: FontWeight.bold,
-      color: Color.fromARGB(255, 255, 255, 255),
-    ),
-    displaySmall: TextStyle(
-      fontSize: 12,
-      fontWeight: FontWeight.bold,
-      color: immichDarkThemePrimaryColor,
-    ),
-    titleSmall: TextStyle(
-      fontSize: 16.0,
-      fontWeight: FontWeight.bold,
-    ),
-    titleMedium: TextStyle(
-      fontSize: 18.0,
-      fontWeight: FontWeight.bold,
-    ),
-    titleLarge: TextStyle(
-      fontSize: 26.0,
-      fontWeight: FontWeight.bold,
-    ),
-  ),
-  cardColor: Colors.grey[900],
-  elevatedButtonTheme: ElevatedButtonThemeData(
-    style: ElevatedButton.styleFrom(
-      foregroundColor: Colors.black87,
-      backgroundColor: immichDarkThemePrimaryColor,
-    ),
-  ),
-  chipTheme: base.chipTheme,
-  sliderTheme: base.sliderTheme,
-  popupMenuTheme: const PopupMenuThemeData(
-    shape: RoundedRectangleBorder(
-      borderRadius: BorderRadius.all(Radius.circular(10)),
->>>>>>> 6d3421a5
     ),
     sliderTheme: const SliderThemeData(
       thumbShape: RoundSliderThumbShape(enabledThumbRadius: 7),
       trackHeight: 2.0,
     ),
-<<<<<<< HEAD
     inputDecorationTheme: InputDecorationTheme(
       labelStyle: TextStyle(
         color: scheme.primary,
@@ -367,41 +187,8 @@
   );
 }
 
-ThemeData immichLightTheme = getThemeForScheme(_lightColorScheme);
-ThemeData immichDarkTheme = getThemeForScheme(_darkColorScheme);
+final ThemeData immichLightTheme = getThemeForScheme(_lightColorScheme);
+final ThemeData immichDarkTheme = getThemeForScheme(_darkColorScheme);
 
 const redAccent = Colors.redAccent;
-const orangeAccent = Colors.orangeAccent;
-=======
-    backgroundColor: Colors.grey[900],
-    surfaceTintColor: Colors.transparent,
-    labelTextStyle: MaterialStatePropertyAll(
-      TextStyle(
-        fontSize: 13,
-        fontWeight: FontWeight.w500,
-        color: Colors.grey[300],
-      ),
-    ),
-  ),
-  dialogTheme: const DialogTheme(
-    surfaceTintColor: Colors.transparent,
-  ),
-  inputDecorationTheme: const InputDecorationTheme(
-    focusedBorder: OutlineInputBorder(
-      borderSide: BorderSide(
-        color: immichDarkThemePrimaryColor,
-      ),
-    ),
-    labelStyle: TextStyle(
-      color: immichDarkThemePrimaryColor,
-    ),
-    hintStyle: TextStyle(
-      fontSize: 14.0,
-      fontWeight: FontWeight.normal,
-    ),
-  ),
-  textSelectionTheme: const TextSelectionThemeData(
-    cursorColor: immichDarkThemePrimaryColor,
-  ),
-);
->>>>>>> 6d3421a5
+const orangeAccent = Colors.orangeAccent;