import 'dart:async';

import 'package:easy_localization/easy_localization.dart';
import 'package:flutter/foundation.dart';
import 'package:flutter/material.dart';
import 'package:flutter_hooks/flutter_hooks.dart';
import 'package:fluttertoast/fluttertoast.dart';
import 'package:hooks_riverpod/hooks_riverpod.dart';
import 'package:immich_mobile/extensions/build_context_extensions.dart';
import 'package:immich_mobile/modules/album/providers/album.provider.dart';
import 'package:immich_mobile/modules/album/providers/album_detail.provider.dart';
import 'package:immich_mobile/modules/album/providers/shared_album.provider.dart';
import 'package:immich_mobile/modules/album/services/album.service.dart';
import 'package:immich_mobile/modules/asset_viewer/services/asset_stack.service.dart';
import 'package:immich_mobile/modules/backup/providers/manual_upload.provider.dart';
import 'package:immich_mobile/modules/home/models/selection_state.dart';
import 'package:immich_mobile/modules/home/providers/multiselect.provider.dart';
import 'package:immich_mobile/modules/home/ui/asset_grid/immich_asset_grid.dart';
import 'package:immich_mobile/modules/home/ui/control_bottom_app_bar.dart';
import 'package:immich_mobile/modules/memories/ui/memory_lane.dart';
import 'package:immich_mobile/routing/router.dart';
import 'package:immich_mobile/shared/models/album.dart';
import 'package:immich_mobile/shared/models/asset.dart';
import 'package:immich_mobile/shared/providers/asset.provider.dart';
import 'package:immich_mobile/shared/providers/server_info.provider.dart';
import 'package:immich_mobile/shared/providers/user.provider.dart';
import 'package:immich_mobile/shared/providers/websocket.provider.dart';
import 'package:immich_mobile/shared/ui/immich_app_bar.dart';
import 'package:immich_mobile/shared/ui/immich_loading_indicator.dart';
import 'package:immich_mobile/shared/ui/immich_toast.dart';
import 'package:immich_mobile/utils/selection_handlers.dart';

class HomePage extends HookConsumerWidget {
  const HomePage({Key? key}) : super(key: key);

  @override
  Widget build(BuildContext context, WidgetRef ref) {
    final multiselectEnabled = ref.watch(multiselectProvider.notifier);
    final selectionEnabledHook = useState(false);
    final selectionAssetState = useState(const SelectionAssetState());

    final selection = useState(<Asset>{});
    final albums = ref.watch(albumProvider).where((a) => a.isRemote).toList();
    final sharedAlbums = ref.watch(sharedAlbumProvider);
    final albumService = ref.watch(albumServiceProvider);
    final currentUser = ref.watch(currentUserProvider);
    final timelineUsers = ref.watch(timelineUsersIdsProvider);
    final trashEnabled =
        ref.watch(serverInfoProvider.select((v) => v.serverFeatures.trash));

    final tipOneOpacity = useState(0.0);
    final refreshCount = useState(0);
    final processing = useState(false);

    useEffect(
      () {
        ref.read(websocketProvider.notifier).connect();
        Future(() => ref.read(assetProvider.notifier).getAllAsset());
        ref.read(assetProvider.notifier).getPartnerAssets();
        ref.read(albumProvider.notifier).getAllAlbums();
        ref.read(sharedAlbumProvider.notifier).getAllSharedAlbums();
        ref.read(serverInfoProvider.notifier).getServerInfo();

        selectionEnabledHook.addListener(() {
          multiselectEnabled.state = selectionEnabledHook.value;
        });

        return () {
          // This does not work in tests
          if (kReleaseMode) {
            selectionEnabledHook.dispose();
          }
        };
      },
      [],
    );

    Widget buildBody() {
      void selectionListener(
        bool multiselect,
        Set<Asset> selectedAssets,
      ) {
        selectionEnabledHook.value = multiselect;
        selection.value = selectedAssets;
        selectionAssetState.value =
            SelectionAssetState.fromSelection(selectedAssets);
      }

      errorBuilder(String? msg) => msg != null && msg.isNotEmpty
          ? () => ImmichToast.show(
                context: context,
                msg: msg,
                gravity: ToastGravity.BOTTOM,
              )
          : null;

      Iterable<Asset> remoteOnly(
        Iterable<Asset> assets, {
        void Function()? errorCallback,
      }) {
        final bool onlyRemote = assets.every((e) => e.isRemote);
        if (!onlyRemote) {
          if (errorCallback != null) errorCallback();
          return assets.where((a) => a.isRemote);
        }
        return assets;
      }

      Iterable<Asset> ownedOnly(
        Iterable<Asset> assets, {
        void Function()? errorCallback,
      }) {
        if (currentUser == null) return [];
        final userId = currentUser.isarId;
        final bool onlyOwned = assets.every((e) => e.ownerId == userId);
        if (!onlyOwned) {
          if (errorCallback != null) errorCallback();
          return assets.where((a) => a.ownerId == userId);
        }
        return assets;
      }

      Iterable<Asset> ownedRemoteSelection({
        String? localErrorMessage,
        String? ownerErrorMessage,
      }) {
        final assets = selection.value;
        return remoteOnly(
          ownedOnly(assets, errorCallback: errorBuilder(ownerErrorMessage)),
          errorCallback: errorBuilder(localErrorMessage),
        );
      }

      Iterable<Asset> remoteSelection({String? errorMessage}) => remoteOnly(
            selection.value,
            errorCallback: errorBuilder(errorMessage),
          );

      void onShareAssets(bool shareLocal) {
        processing.value = true;
        if (shareLocal) {
          handleShareAssets(ref, context, selection.value.toList());
        } else {
          final ids =
              remoteSelection(errorMessage: "home_page_share_err_local".tr())
                  .map((e) => e.remoteId!);
          context.autoPush(SharedLinkEditRoute(assetsList: ids.toList()));
        }
        processing.value = false;
        selectionEnabledHook.value = false;
      }

      void onFavoriteAssets() async {
        processing.value = true;
        try {
          final remoteAssets = ownedRemoteSelection(
            localErrorMessage: 'home_page_favorite_err_local'.tr(),
            ownerErrorMessage: 'home_page_favorite_err_partner'.tr(),
          );
          if (remoteAssets.isNotEmpty) {
            await handleFavoriteAssets(ref, context, remoteAssets.toList());
          }
        } finally {
          processing.value = false;
          selectionEnabledHook.value = false;
        }
      }

      void onArchiveAsset() async {
        processing.value = true;
        try {
          final remoteAssets = ownedRemoteSelection(
            localErrorMessage: 'home_page_archive_err_local'.tr(),
            ownerErrorMessage: 'home_page_archive_err_partner'.tr(),
          );
          await handleArchiveAssets(ref, context, remoteAssets.toList());
        } finally {
          processing.value = false;
          selectionEnabledHook.value = false;
        }
      }

      void onDelete() async {
        processing.value = true;
        try {
          final toDelete = ownedOnly(
            selection.value,
            errorCallback: errorBuilder('home_page_delete_err_partner'.tr()),
          ).toList();
          await ref
              .read(assetProvider.notifier)
<<<<<<< HEAD
              .deleteAssets(selection.value, force: !trashEnabled);
          final hasRemote = selection.value.any((a) => a.isRemote);
          final assetOrAssets = selection.value.length > 1 ? 'assets' : 'asset';
=======
              .deleteAssets(toDelete, force: !trashEnabled);

          final hasRemote = toDelete.any((a) => a.isRemote);
          final assetOrAssets = toDelete.length > 1 ? 'assets' : 'asset';
>>>>>>> 4ade8eae
          final trashOrRemoved =
              !trashEnabled ? 'deleted permanently' : 'trashed';
          if (hasRemote) {
            ImmichToast.show(
              context: context,
              msg: '${selection.value.length} $assetOrAssets $trashOrRemoved',
              gravity: ToastGravity.BOTTOM,
            );
          }
          selectionEnabledHook.value = false;
        } finally {
          processing.value = false;
        }
      }

      void onDeleteLocal(bool onlyMerged) async {
        processing.value = true;
        try {
          final localIds = selection.value.where((a) => a.isLocal).toList();

          final isDeleted = await ref
              .read(assetProvider.notifier)
              .deleteLocalAssets(localIds, onlyMerged: onlyMerged);
          if (isDeleted) {
            final assetOrAssets = localIds.length > 1 ? 'assets' : 'asset';
            ImmichToast.show(
              context: context,
              msg:
                  '${localIds.length} $assetOrAssets removed permanently from your device',
              gravity: ToastGravity.BOTTOM,
            );
          }
          selectionEnabledHook.value = false;
        } finally {
          processing.value = false;
        }
      }

      void onUpload() {
        processing.value = true;
        selectionEnabledHook.value = false;
        try {
          ref.read(manualUploadProvider.notifier).uploadAssets(
                context,
                selection.value.where((a) => a.storage == AssetState.local),
              );
        } finally {
          processing.value = false;
        }
      }

      void onAddToAlbum(Album album) async {
        processing.value = true;
        try {
          final Iterable<Asset> assets = remoteSelection(
            errorMessage: "home_page_add_to_album_err_local".tr(),
          );
          if (assets.isEmpty) {
            return;
          }
          final result = await albumService.addAdditionalAssetToAlbum(
            assets,
            album,
          );

          if (result != null) {
            if (result.alreadyInAlbum.isNotEmpty) {
              ImmichToast.show(
                context: context,
                msg: "home_page_add_to_album_conflicts".tr(
                  namedArgs: {
                    "album": album.name,
                    "added": result.successfullyAdded.toString(),
                    "failed": result.alreadyInAlbum.length.toString(),
                  },
                ),
              );
            } else {
              ImmichToast.show(
                context: context,
                msg: "home_page_add_to_album_success".tr(
                  namedArgs: {
                    "album": album.name,
                    "added": result.successfullyAdded.toString(),
                  },
                ),
                toastType: ToastType.success,
              );

              ref.watch(albumProvider.notifier).getAllAlbums();
              ref.invalidate(albumDetailProvider(album.id));
            }
          }
        } finally {
          processing.value = false;
          selectionEnabledHook.value = false;
        }
      }

      void onCreateNewAlbum() async {
        processing.value = true;
        try {
          final Iterable<Asset> assets = remoteSelection(
            errorMessage: "home_page_add_to_album_err_local".tr(),
          );
          if (assets.isEmpty) {
            return;
          }
          final result =
              await albumService.createAlbumWithGeneratedName(assets);

          if (result != null) {
            ref.watch(albumProvider.notifier).getAllAlbums();
            ref.watch(sharedAlbumProvider.notifier).getAllSharedAlbums();
            selectionEnabledHook.value = false;

            context.autoPush(AlbumViewerRoute(albumId: result.id));
          }
        } finally {
          processing.value = false;
        }
      }

      void onStack() async {
        try {
          processing.value = true;
          if (!selectionEnabledHook.value || selection.value.length < 2) {
            return;
          }
          final parent = selection.value.elementAt(0);
          selection.value.remove(parent);
          await ref.read(assetStackServiceProvider).updateStack(
                parent,
                childrenToAdd: selection.value.toList(),
              );
        } finally {
          processing.value = false;
          selectionEnabledHook.value = false;
        }
      }

      Future<void> refreshAssets() async {
        final fullRefresh = refreshCount.value > 0;
        await ref.read(assetProvider.notifier).getAllAsset(clear: fullRefresh);
        if (timelineUsers.length > 1) {
          await ref.read(assetProvider.notifier).getPartnerAssets();
        }
        if (fullRefresh) {
          // refresh was forced: user requested another refresh within 2 seconds
          refreshCount.value = 0;
        } else {
          refreshCount.value++;
          // set counter back to 0 if user does not request refresh again
          Timer(const Duration(seconds: 4), () {
            refreshCount.value = 0;
          });
        }
      }

      buildLoadingIndicator() {
        Timer(const Duration(seconds: 2), () {
          tipOneOpacity.value = 1;
        });

        return Center(
          child: Column(
            mainAxisAlignment: MainAxisAlignment.center,
            children: [
              const ImmichLoadingIndicator(),
              Padding(
                padding: const EdgeInsets.only(top: 16.0),
                child: Text(
                  'home_page_building_timeline',
                  style: TextStyle(
                    fontWeight: FontWeight.w600,
                    fontSize: 16,
                    color: context.primaryColor,
                  ),
                ).tr(),
              ),
              AnimatedOpacity(
                duration: const Duration(milliseconds: 500),
                opacity: tipOneOpacity.value,
                child: SizedBox(
                  width: 250,
                  child: Padding(
                    padding: const EdgeInsets.only(top: 8.0),
                    child: const Text(
                      'home_page_first_time_notice',
                      textAlign: TextAlign.justify,
                      style: TextStyle(
                        fontSize: 12,
                      ),
                    ).tr(),
                  ),
                ),
              ),
            ],
          ),
        );
      }

      return SafeArea(
        top: true,
        bottom: false,
        child: Stack(
          children: [
            ref
                .watch(
                  timelineUsers.length > 1
                      ? multiUserAssetsProvider(timelineUsers)
                      : assetsProvider(currentUser?.isarId),
                )
                .when(
                  data: (data) => data.isEmpty
                      ? buildLoadingIndicator()
                      : ImmichAssetGrid(
                          renderList: data,
                          listener: selectionListener,
                          selectionActive: selectionEnabledHook.value,
                          onRefresh: refreshAssets,
                          topWidget:
                              (currentUser != null && currentUser.memoryEnabled)
                                  ? const MemoryLane()
                                  : const SizedBox(),
                          showStack: true,
                        ),
                  error: (error, _) => Center(child: Text(error.toString())),
                  loading: buildLoadingIndicator,
                ),
            if (selectionEnabledHook.value)
              ControlBottomAppBar(
                onShare: onShareAssets,
                onFavorite: onFavoriteAssets,
                onArchive: onArchiveAsset,
                onDelete: onDelete,
                onDeleteLocal: onDeleteLocal,
                onAddToAlbum: onAddToAlbum,
                albums: albums,
                sharedAlbums: sharedAlbums,
                onCreateNewAlbum: onCreateNewAlbum,
                onUpload: onUpload,
                enabled: !processing.value,
                selectionAssetState: selectionAssetState.value,
                onStack: onStack,
              ),
            if (processing.value) const Center(child: ImmichLoadingIndicator()),
          ],
        ),
      );
    }

    return Scaffold(
      appBar: !selectionEnabledHook.value ? const ImmichAppBar() : null,
      body: buildBody(),
    );
  }
}<|MERGE_RESOLUTION|>--- conflicted
+++ resolved
@@ -189,16 +189,10 @@
           ).toList();
           await ref
               .read(assetProvider.notifier)
-<<<<<<< HEAD
-              .deleteAssets(selection.value, force: !trashEnabled);
-          final hasRemote = selection.value.any((a) => a.isRemote);
-          final assetOrAssets = selection.value.length > 1 ? 'assets' : 'asset';
-=======
               .deleteAssets(toDelete, force: !trashEnabled);
 
           final hasRemote = toDelete.any((a) => a.isRemote);
           final assetOrAssets = toDelete.length > 1 ? 'assets' : 'asset';
->>>>>>> 4ade8eae
           final trashOrRemoved =
               !trashEnabled ? 'deleted permanently' : 'trashed';
           if (hasRemote) {
