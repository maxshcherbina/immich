import 'dart:async';

import 'package:easy_localization/easy_localization.dart';
import 'package:flutter/material.dart';
import 'package:flutter_hooks/flutter_hooks.dart';
import 'package:hooks_riverpod/hooks_riverpod.dart';
import 'package:immich_mobile/extensions/build_context_extensions.dart';
import 'package:immich_mobile/modules/album/providers/album.provider.dart';
import 'package:immich_mobile/modules/album/providers/shared_album.provider.dart';
import 'package:immich_mobile/modules/home/providers/multiselect.provider.dart';
import 'package:immich_mobile/shared/providers/asset.provider.dart';
import 'package:immich_mobile/shared/providers/server_info.provider.dart';
import 'package:immich_mobile/shared/providers/user.provider.dart';
import 'package:immich_mobile/shared/providers/websocket.provider.dart';
import 'package:immich_mobile/shared/ui/asset_grid/multiselect_grid.dart';
import 'package:immich_mobile/shared/ui/immich_app_bar.dart';
import 'package:immich_mobile/shared/ui/immich_loading_indicator.dart';

class HomePage extends HookConsumerWidget {
  const HomePage({Key? key}) : super(key: key);

  @override
  Widget build(BuildContext context, WidgetRef ref) {
    final currentUser = ref.watch(currentUserProvider);
    final timelineUsers = ref.watch(timelineUsersIdsProvider);
    final tipOneOpacity = useState(0.0);
    final refreshCount = useState(0);

    useEffect(
      () {
        ref.read(websocketProvider.notifier).connect();
        Future(() => ref.read(assetProvider.notifier).getAllAsset());
        ref.read(assetProvider.notifier).getPartnerAssets();
        ref.read(albumProvider.notifier).getAllAlbums();
        ref.read(sharedAlbumProvider.notifier).getAllSharedAlbums();
        ref.read(serverInfoProvider.notifier).getServerInfo();
        return;
      },
      [],
    );
    Widget buildLoadingIndicator() {
      Timer(const Duration(seconds: 2), () => tipOneOpacity.value = 1);

<<<<<<< HEAD
    Widget buildBody() {
      void selectionListener(
        bool multiselect,
        Set<Asset> selectedAssets,
      ) {
        selectionEnabledHook.value = multiselect;
        selection.value = selectedAssets;
        selectionAssetState.value =
            SelectionAssetState.fromSelection(selectedAssets);
      }

      errorBuilder(String? msg) => msg != null && msg.isNotEmpty
          ? () => ImmichToast.show(
                context: context,
                msg: msg,
                gravity: ToastGravity.BOTTOM,
              )
          : null;

      Iterable<Asset> remoteOnly(
        Iterable<Asset> assets, {
        void Function()? errorCallback,
      }) {
        final bool onlyRemote = assets.every((e) => e.isRemote);
        if (!onlyRemote) {
          if (errorCallback != null) errorCallback();
          return assets.where((a) => a.isRemote);
        }
        return assets;
      }

      Iterable<Asset> ownedOnly(
        Iterable<Asset> assets, {
        void Function()? errorCallback,
      }) {
        if (currentUser == null) return [];
        final userId = currentUser.isarId;
        final bool onlyOwned = assets.every((e) => e.ownerId == userId);
        if (!onlyOwned) {
          if (errorCallback != null) errorCallback();
          return assets.where((a) => a.ownerId == userId);
        }
        return assets;
      }

      Iterable<Asset> ownedRemoteSelection({
        String? localErrorMessage,
        String? ownerErrorMessage,
      }) {
        final assets = selection.value;
        return remoteOnly(
          ownedOnly(assets, errorCallback: errorBuilder(ownerErrorMessage)),
          errorCallback: errorBuilder(localErrorMessage),
        );
      }

      Iterable<Asset> remoteSelection({String? errorMessage}) => remoteOnly(
            selection.value,
            errorCallback: errorBuilder(errorMessage),
          );

      void onShareAssets(bool shareLocal) {
        processing.value = true;
        if (shareLocal) {
          handleShareAssets(ref, context, selection.value.toList());
        } else {
          final ids =
              remoteSelection(errorMessage: "home_page_share_err_local".tr())
                  .map((e) => e.remoteId!);
          context.autoPush(SharedLinkEditRoute(assetsList: ids.toList()));
        }
        processing.value = false;
        selectionEnabledHook.value = false;
      }

      void onFavoriteAssets() async {
        processing.value = true;
        try {
          final remoteAssets = ownedRemoteSelection(
            localErrorMessage: 'home_page_favorite_err_local'.tr(),
            ownerErrorMessage: 'home_page_favorite_err_partner'.tr(),
          );
          if (remoteAssets.isNotEmpty) {
            await handleFavoriteAssets(ref, context, remoteAssets.toList());
          }
        } finally {
          processing.value = false;
          selectionEnabledHook.value = false;
        }
      }

      void onArchiveAsset() async {
        processing.value = true;
        try {
          final remoteAssets = ownedRemoteSelection(
            localErrorMessage: 'home_page_archive_err_local'.tr(),
            ownerErrorMessage: 'home_page_archive_err_partner'.tr(),
          );
          await handleArchiveAssets(ref, context, remoteAssets.toList());
        } finally {
          processing.value = false;
          selectionEnabledHook.value = false;
        }
      }

      void onDelete() async {
        processing.value = true;
        try {
          final toDelete = ownedOnly(
            selection.value,
            errorCallback: errorBuilder('home_page_delete_err_partner'.tr()),
          ).toList();
          await ref
              .read(assetProvider.notifier)
              .deleteAssets(toDelete, force: !trashEnabled);

          final hasRemote = toDelete.any((a) => a.isRemote);
          final assetOrAssets = toDelete.length > 1 ? 'assets' : 'asset';
          final trashOrRemoved =
              !trashEnabled ? 'deleted permanently' : 'trashed';
          if (hasRemote) {
            ImmichToast.show(
              context: context,
              msg: '${selection.value.length} $assetOrAssets $trashOrRemoved',
              gravity: ToastGravity.BOTTOM,
            );
          }
          selectionEnabledHook.value = false;
        } finally {
          processing.value = false;
        }
      }

      void onDeleteLocal(bool onlyMerged) async {
        processing.value = true;
        try {
          final localIds = selection.value.where((a) => a.isLocal).toList();

          final isDeleted = await ref
              .read(assetProvider.notifier)
              .deleteLocalAssets(localIds, onlyMerged: onlyMerged);
          if (isDeleted) {
            final assetOrAssets = localIds.length > 1 ? 'assets' : 'asset';
            ImmichToast.show(
              context: context,
              msg:
                  '${localIds.length} $assetOrAssets removed permanently from your device',
              gravity: ToastGravity.BOTTOM,
            );
          }
          selectionEnabledHook.value = false;
        } finally {
          processing.value = false;
        }
      }

      void onUpload() {
        processing.value = true;
        selectionEnabledHook.value = false;
        try {
            ref.read(manualUploadProvider.notifier).uploadAssets(
                  context,
                  selection.value.where((a) => a.storage == AssetState.local),
                );
        } finally {
          processing.value = false;
        }
      }

      void onAddToAlbum(Album album) async {
        processing.value = true;
        try {
          final Iterable<Asset> assets = remoteSelection(
            errorMessage: "home_page_add_to_album_err_local".tr(),
          );
          if (assets.isEmpty) {
            return;
          }
          final result = await albumService.addAdditionalAssetToAlbum(
            assets,
            album,
          );

          if (result != null) {
            if (result.alreadyInAlbum.isNotEmpty) {
              ImmichToast.show(
                context: context,
                msg: "home_page_add_to_album_conflicts".tr(
                  namedArgs: {
                    "album": album.name,
                    "added": result.successfullyAdded.toString(),
                    "failed": result.alreadyInAlbum.length.toString(),
                  },
=======
      return Center(
        child: Column(
          mainAxisAlignment: MainAxisAlignment.center,
          children: [
            const ImmichLoadingIndicator(),
            Padding(
              padding: const EdgeInsets.only(top: 16.0),
              child: Text(
                'home_page_building_timeline',
                style: TextStyle(
                  fontWeight: FontWeight.w600,
                  fontSize: 16,
                  color: context.primaryColor,
>>>>>>> 2e59b07c
                ),
              ).tr(),
            ),
            AnimatedOpacity(
              duration: const Duration(milliseconds: 500),
              opacity: tipOneOpacity.value,
              child: SizedBox(
                width: 250,
                child: Padding(
                  padding: const EdgeInsets.only(top: 8.0),
                  child: const Text(
                    'home_page_first_time_notice',
                    textAlign: TextAlign.justify,
                    style: TextStyle(
                      fontSize: 12,
                    ),
                  ).tr(),
                ),
              ),
            ),
          ],
        ),
      );
    }

    Future<void> refreshAssets() async {
      final fullRefresh = refreshCount.value > 0;
      await ref.read(assetProvider.notifier).getAllAsset(clear: fullRefresh);
      if (timelineUsers.length > 1) {
        await ref.read(assetProvider.notifier).getPartnerAssets();
      }
      if (fullRefresh) {
        // refresh was forced: user requested another refresh within 2 seconds
        refreshCount.value = 0;
      } else {
        refreshCount.value++;
        // set counter back to 0 if user does not request refresh again
        Timer(const Duration(seconds: 4), () => refreshCount.value = 0);
      }
    }

<<<<<<< HEAD
      return SafeArea(
        top: true,
        bottom: false,
        child: Stack(
          children: [
            ref
                .watch(
                  timelineUsers.length > 1
                      ? multiUserAssetsProvider(timelineUsers)
                      : assetsProvider(currentUser?.isarId),
                )
                .when(
                  data: (data) => data.isEmpty
                      ? buildLoadingIndicator()
                      : ImmichAssetGrid(
                          renderList: data,
                          listener: selectionListener,
                          selectionActive: selectionEnabledHook.value,
                          onRefresh: refreshAssets,
                          topWidget:
                              (currentUser != null && currentUser.memoryEnabled)
                                  ? const MemoryLane()
                                  : const SizedBox(),
                          showStack: true,
                        ),
                  error: (error, _) => Center(child: Text(error.toString())),
                  loading: buildLoadingIndicator,
                ),
            if (selectionEnabledHook.value)
              ControlBottomAppBar(
                onShare: onShareAssets,
                onFavorite: onFavoriteAssets,
                onArchive: onArchiveAsset,
                onDelete: onDelete,
                onDeleteLocal: onDeleteLocal,
                onAddToAlbum: onAddToAlbum,
                albums: albums,
                sharedAlbums: sharedAlbums,
                onCreateNewAlbum: onCreateNewAlbum,
                onUpload: onUpload,
                enabled: !processing.value,
                selectionAssetState: selectionAssetState.value,
                onStack: onStack,
              ),
          ],
        ),
=======
    Widget buildBody() {
      return MultiselectGrid(
        renderListProvider: timelineUsers.length > 1
            ? multiUserAssetsProvider(timelineUsers)
            : assetsProvider(currentUser?.isarId),
        buildLoadingIndicator: buildLoadingIndicator,
        onRefresh: refreshAssets,
        stackEnabled: true,
        archiveEnabled: true,
        editEnabled: true,
>>>>>>> 2e59b07c
      );
    }

    return Scaffold(
      appBar: ref.watch(multiselectProvider) ? null : const ImmichAppBar(),
      body: buildBody(),
    );
  }
}<|MERGE_RESOLUTION|>--- conflicted
+++ resolved
@@ -41,201 +41,6 @@
     Widget buildLoadingIndicator() {
       Timer(const Duration(seconds: 2), () => tipOneOpacity.value = 1);
 
-<<<<<<< HEAD
-    Widget buildBody() {
-      void selectionListener(
-        bool multiselect,
-        Set<Asset> selectedAssets,
-      ) {
-        selectionEnabledHook.value = multiselect;
-        selection.value = selectedAssets;
-        selectionAssetState.value =
-            SelectionAssetState.fromSelection(selectedAssets);
-      }
-
-      errorBuilder(String? msg) => msg != null && msg.isNotEmpty
-          ? () => ImmichToast.show(
-                context: context,
-                msg: msg,
-                gravity: ToastGravity.BOTTOM,
-              )
-          : null;
-
-      Iterable<Asset> remoteOnly(
-        Iterable<Asset> assets, {
-        void Function()? errorCallback,
-      }) {
-        final bool onlyRemote = assets.every((e) => e.isRemote);
-        if (!onlyRemote) {
-          if (errorCallback != null) errorCallback();
-          return assets.where((a) => a.isRemote);
-        }
-        return assets;
-      }
-
-      Iterable<Asset> ownedOnly(
-        Iterable<Asset> assets, {
-        void Function()? errorCallback,
-      }) {
-        if (currentUser == null) return [];
-        final userId = currentUser.isarId;
-        final bool onlyOwned = assets.every((e) => e.ownerId == userId);
-        if (!onlyOwned) {
-          if (errorCallback != null) errorCallback();
-          return assets.where((a) => a.ownerId == userId);
-        }
-        return assets;
-      }
-
-      Iterable<Asset> ownedRemoteSelection({
-        String? localErrorMessage,
-        String? ownerErrorMessage,
-      }) {
-        final assets = selection.value;
-        return remoteOnly(
-          ownedOnly(assets, errorCallback: errorBuilder(ownerErrorMessage)),
-          errorCallback: errorBuilder(localErrorMessage),
-        );
-      }
-
-      Iterable<Asset> remoteSelection({String? errorMessage}) => remoteOnly(
-            selection.value,
-            errorCallback: errorBuilder(errorMessage),
-          );
-
-      void onShareAssets(bool shareLocal) {
-        processing.value = true;
-        if (shareLocal) {
-          handleShareAssets(ref, context, selection.value.toList());
-        } else {
-          final ids =
-              remoteSelection(errorMessage: "home_page_share_err_local".tr())
-                  .map((e) => e.remoteId!);
-          context.autoPush(SharedLinkEditRoute(assetsList: ids.toList()));
-        }
-        processing.value = false;
-        selectionEnabledHook.value = false;
-      }
-
-      void onFavoriteAssets() async {
-        processing.value = true;
-        try {
-          final remoteAssets = ownedRemoteSelection(
-            localErrorMessage: 'home_page_favorite_err_local'.tr(),
-            ownerErrorMessage: 'home_page_favorite_err_partner'.tr(),
-          );
-          if (remoteAssets.isNotEmpty) {
-            await handleFavoriteAssets(ref, context, remoteAssets.toList());
-          }
-        } finally {
-          processing.value = false;
-          selectionEnabledHook.value = false;
-        }
-      }
-
-      void onArchiveAsset() async {
-        processing.value = true;
-        try {
-          final remoteAssets = ownedRemoteSelection(
-            localErrorMessage: 'home_page_archive_err_local'.tr(),
-            ownerErrorMessage: 'home_page_archive_err_partner'.tr(),
-          );
-          await handleArchiveAssets(ref, context, remoteAssets.toList());
-        } finally {
-          processing.value = false;
-          selectionEnabledHook.value = false;
-        }
-      }
-
-      void onDelete() async {
-        processing.value = true;
-        try {
-          final toDelete = ownedOnly(
-            selection.value,
-            errorCallback: errorBuilder('home_page_delete_err_partner'.tr()),
-          ).toList();
-          await ref
-              .read(assetProvider.notifier)
-              .deleteAssets(toDelete, force: !trashEnabled);
-
-          final hasRemote = toDelete.any((a) => a.isRemote);
-          final assetOrAssets = toDelete.length > 1 ? 'assets' : 'asset';
-          final trashOrRemoved =
-              !trashEnabled ? 'deleted permanently' : 'trashed';
-          if (hasRemote) {
-            ImmichToast.show(
-              context: context,
-              msg: '${selection.value.length} $assetOrAssets $trashOrRemoved',
-              gravity: ToastGravity.BOTTOM,
-            );
-          }
-          selectionEnabledHook.value = false;
-        } finally {
-          processing.value = false;
-        }
-      }
-
-      void onDeleteLocal(bool onlyMerged) async {
-        processing.value = true;
-        try {
-          final localIds = selection.value.where((a) => a.isLocal).toList();
-
-          final isDeleted = await ref
-              .read(assetProvider.notifier)
-              .deleteLocalAssets(localIds, onlyMerged: onlyMerged);
-          if (isDeleted) {
-            final assetOrAssets = localIds.length > 1 ? 'assets' : 'asset';
-            ImmichToast.show(
-              context: context,
-              msg:
-                  '${localIds.length} $assetOrAssets removed permanently from your device',
-              gravity: ToastGravity.BOTTOM,
-            );
-          }
-          selectionEnabledHook.value = false;
-        } finally {
-          processing.value = false;
-        }
-      }
-
-      void onUpload() {
-        processing.value = true;
-        selectionEnabledHook.value = false;
-        try {
-            ref.read(manualUploadProvider.notifier).uploadAssets(
-                  context,
-                  selection.value.where((a) => a.storage == AssetState.local),
-                );
-        } finally {
-          processing.value = false;
-        }
-      }
-
-      void onAddToAlbum(Album album) async {
-        processing.value = true;
-        try {
-          final Iterable<Asset> assets = remoteSelection(
-            errorMessage: "home_page_add_to_album_err_local".tr(),
-          );
-          if (assets.isEmpty) {
-            return;
-          }
-          final result = await albumService.addAdditionalAssetToAlbum(
-            assets,
-            album,
-          );
-
-          if (result != null) {
-            if (result.alreadyInAlbum.isNotEmpty) {
-              ImmichToast.show(
-                context: context,
-                msg: "home_page_add_to_album_conflicts".tr(
-                  namedArgs: {
-                    "album": album.name,
-                    "added": result.successfullyAdded.toString(),
-                    "failed": result.alreadyInAlbum.length.toString(),
-                  },
-=======
       return Center(
         child: Column(
           mainAxisAlignment: MainAxisAlignment.center,
@@ -249,7 +54,6 @@
                   fontWeight: FontWeight.w600,
                   fontSize: 16,
                   color: context.primaryColor,
->>>>>>> 2e59b07c
                 ),
               ).tr(),
             ),
@@ -291,54 +95,6 @@
       }
     }
 
-<<<<<<< HEAD
-      return SafeArea(
-        top: true,
-        bottom: false,
-        child: Stack(
-          children: [
-            ref
-                .watch(
-                  timelineUsers.length > 1
-                      ? multiUserAssetsProvider(timelineUsers)
-                      : assetsProvider(currentUser?.isarId),
-                )
-                .when(
-                  data: (data) => data.isEmpty
-                      ? buildLoadingIndicator()
-                      : ImmichAssetGrid(
-                          renderList: data,
-                          listener: selectionListener,
-                          selectionActive: selectionEnabledHook.value,
-                          onRefresh: refreshAssets,
-                          topWidget:
-                              (currentUser != null && currentUser.memoryEnabled)
-                                  ? const MemoryLane()
-                                  : const SizedBox(),
-                          showStack: true,
-                        ),
-                  error: (error, _) => Center(child: Text(error.toString())),
-                  loading: buildLoadingIndicator,
-                ),
-            if (selectionEnabledHook.value)
-              ControlBottomAppBar(
-                onShare: onShareAssets,
-                onFavorite: onFavoriteAssets,
-                onArchive: onArchiveAsset,
-                onDelete: onDelete,
-                onDeleteLocal: onDeleteLocal,
-                onAddToAlbum: onAddToAlbum,
-                albums: albums,
-                sharedAlbums: sharedAlbums,
-                onCreateNewAlbum: onCreateNewAlbum,
-                onUpload: onUpload,
-                enabled: !processing.value,
-                selectionAssetState: selectionAssetState.value,
-                onStack: onStack,
-              ),
-          ],
-        ),
-=======
     Widget buildBody() {
       return MultiselectGrid(
         renderListProvider: timelineUsers.length > 1
@@ -349,7 +105,6 @@
         stackEnabled: true,
         archiveEnabled: true,
         editEnabled: true,
->>>>>>> 2e59b07c
       );
     }
 
