--- conflicted
+++ resolved
@@ -1,386 +1,360 @@
-import 'package:easy_localization/easy_localization.dart';
-import 'package:flutter/material.dart';
-import 'package:hooks_riverpod/hooks_riverpod.dart';
-import 'package:immich_mobile/extensions/build_context_extensions.dart';
-import 'package:immich_mobile/modules/album/providers/album.provider.dart';
-import 'package:immich_mobile/modules/album/providers/shared_album.provider.dart';
-import 'package:immich_mobile/modules/album/ui/add_to_album_sliverlist.dart';
-import 'package:immich_mobile/modules/home/models/selection_state.dart';
-import 'package:immich_mobile/modules/home/ui/delete_dialog.dart';
-import 'package:immich_mobile/modules/home/ui/upload_dialog.dart';
-import 'package:immich_mobile/shared/providers/server_info.provider.dart';
-import 'package:immich_mobile/shared/ui/drag_sheet.dart';
-import 'package:immich_mobile/shared/models/album.dart';
-
-class ControlBottomAppBar extends ConsumerWidget {
-  final void Function(bool shareLocal) onShare;
-<<<<<<< HEAD
-  final void Function() onFavorite;
-  final void Function() onArchive;
-  final void Function() onDelete;
-  final void Function(bool onlyMerged) onDeleteLocal;
-=======
-  final void Function()? onFavorite;
-  final void Function()? onArchive;
-  final void Function()? onDelete;
->>>>>>> 2e59b07c
-  final Function(Album album) onAddToAlbum;
-  final void Function() onCreateNewAlbum;
-  final void Function() onUpload;
-  final void Function()? onStack;
-  final void Function()? onEditTime;
-  final void Function()? onEditLocation;
-  final void Function()? onRemoveFromAlbum;
-
-  final bool enabled;
-  final bool unfavorite;
-  final bool unarchive;
-  final SelectionAssetState selectionAssetState;
-
-  const ControlBottomAppBar({
-    Key? key,
-    required this.onShare,
-<<<<<<< HEAD
-    required this.onFavorite,
-    required this.onArchive,
-    required this.onDelete,
-    required this.onDeleteLocal,
-    required this.sharedAlbums,
-    required this.albums,
-=======
-    this.onFavorite,
-    this.onArchive,
-    this.onDelete,
->>>>>>> 2e59b07c
-    required this.onAddToAlbum,
-    required this.onCreateNewAlbum,
-    required this.onUpload,
-    this.onStack,
-    this.onEditTime,
-    this.onEditLocation,
-    this.onRemoveFromAlbum,
-    this.selectionAssetState = const SelectionAssetState(),
-    this.enabled = true,
-    this.unarchive = false,
-    this.unfavorite = false,
-  }) : super(key: key);
-
-  @override
-  Widget build(BuildContext context, WidgetRef ref) {
-    var hasRemote =
-        selectionAssetState.hasRemote || selectionAssetState.hasMerged;
-    var hasLocal =
-        selectionAssetState.hasLocal || selectionAssetState.hasMerged;
-    final trashEnabled =
-        ref.watch(serverInfoProvider.select((v) => v.serverFeatures.trash));
-    final albums = ref.watch(albumProvider).where((a) => a.isRemote).toList();
-    final sharedAlbums = ref.watch(sharedAlbumProvider);
-
-    List<Widget> renderActionButtons() {
-      return [
-        if (hasRemote)
-          ControlBoxButton(
-            iconData: Icons.share_rounded,
-            label: "control_bottom_app_bar_share".tr(),
-            onPressed: enabled ? () => onShare(false) : null,
-          ),
-        ControlBoxButton(
-          iconData: Icons.ios_share_rounded,
-          label: "control_bottom_app_bar_share_to".tr(),
-          onPressed: enabled ? () => onShare(true) : null,
-        ),
-        if (hasRemote && onArchive != null)
-          ControlBoxButton(
-            iconData: unarchive ? Icons.unarchive : Icons.archive,
-            label: (unarchive
-                    ? "control_bottom_app_bar_unarchive"
-                    : "control_bottom_app_bar_archive")
-                .tr(),
-            onPressed: enabled ? onArchive : null,
-          ),
-        if (hasRemote && onFavorite != null)
-          ControlBoxButton(
-            iconData: unfavorite
-                ? Icons.favorite_border_rounded
-                : Icons.favorite_rounded,
-            label: (unfavorite
-                    ? "control_bottom_app_bar_unfavorite"
-                    : "control_bottom_app_bar_favorite")
-                .tr(),
-            onPressed: enabled ? onFavorite : null,
-          ),
-<<<<<<< HEAD
-        if (hasRemote)
-=======
-        if (hasRemote && onEditTime != null)
-          ControlBoxButton(
-            iconData: Icons.edit_calendar_outlined,
-            label: "control_bottom_app_bar_edit_time".tr(),
-            onPressed: enabled ? onEditTime : null,
-          ),
-        if (hasRemote && onEditLocation != null)
-          ControlBoxButton(
-            iconData: Icons.edit_location_alt_outlined,
-            label: "control_bottom_app_bar_edit_location".tr(),
-            onPressed: enabled ? onEditLocation : null,
-          ),
-        if (onDelete != null)
->>>>>>> 2e59b07c
-          ControlBoxButton(
-            iconData: Icons.delete_outline_rounded,
-            label: "control_bottom_app_bar_delete".tr(),
-            onPressed: enabled
-                ? () {
-                    if (!trashEnabled) {
-                      showDialog(
-                        context: context,
-                        builder: (BuildContext context) {
-                          return DeleteDialog(
-<<<<<<< HEAD
-                            onDelete: onDelete,
-=======
-                            onDelete: onDelete!,
->>>>>>> 2e59b07c
-                          );
-                        },
-                      );
-                    } else {
-<<<<<<< HEAD
-                      onDelete();
-=======
-                      onDelete!();
->>>>>>> 2e59b07c
-                    }
-                  }
-                : null,
-          ),
-<<<<<<< HEAD
-        if (hasLocal)
-          ConstrainedBox(
-            constraints: const BoxConstraints(maxWidth: 100),
-            child: ControlBoxButton(
-              iconData: Icons.no_cell_rounded,
-              label: "control_bottom_app_bar_delete_from_local".tr(),
-              onPressed: enabled
-                  ? () {
-                      showDialog(
-                        context: context,
-                        builder: (BuildContext context) {
-                          return DeleteLocalOnlyDialog(
-                            showWarning: selectionAssetState.hasLocal,
-                            onDeleteLocal: onDeleteLocal,
-                          );
-                        },
-                      );
-                    }
-                  : null,
-            ),
-          ),
-        if (!hasLocal && selectionAssetState.selectedCount > 1)
-=======
-        if (!hasLocal &&
-            selectionAssetState.selectedCount > 1 &&
-            onStack != null)
->>>>>>> 2e59b07c
-          ControlBoxButton(
-            iconData: Icons.filter_none_rounded,
-            label: "control_bottom_app_bar_stack".tr(),
-            onPressed: enabled ? onStack : null,
-          ),
-        if (onRemoveFromAlbum != null)
-          ControlBoxButton(
-            iconData: Icons.delete_sweep_rounded,
-            label: 'album_viewer_appbar_share_remove'.tr(),
-            onPressed: enabled ? onRemoveFromAlbum : null,
-          ),
-        if (hasLocal)
-          ControlBoxButton(
-            iconData: Icons.backup_outlined,
-            label: "Upload",
-            onPressed: enabled
-                ? () => showDialog(
-                      context: context,
-                      builder: (BuildContext context) {
-                        return UploadDialog(
-                          onUpload: onUpload,
-                        );
-                      },
-                    )
-                : null,
-          ),
-      ];
-    }
-
-    return DraggableScrollableSheet(
-      initialChildSize: hasRemote ? 0.30 : 0.18,
-      minChildSize: 0.18,
-      maxChildSize: hasRemote ? 0.60 : 0.18,
-      snap: true,
-      builder: (
-        BuildContext context,
-        ScrollController scrollController,
-      ) {
-        return Card(
-          color: context.isDarkTheme ? Colors.grey[900] : Colors.grey[100],
-          surfaceTintColor: Colors.transparent,
-          elevation: 18.0,
-          shape: const RoundedRectangleBorder(
-            borderRadius: BorderRadius.only(
-              topLeft: Radius.circular(12),
-              topRight: Radius.circular(12),
-            ),
-          ),
-          margin: const EdgeInsets.all(0),
-          child: CustomScrollView(
-            controller: scrollController,
-            slivers: [
-              SliverToBoxAdapter(
-                child: Column(
-                  children: <Widget>[
-                    const SizedBox(height: 12),
-                    const CustomDraggingHandle(),
-                    const SizedBox(height: 12),
-                    SizedBox(
-                      height: hasLocal ? 90 : 75,
-                      child: ListView(
-                        shrinkWrap: true,
-                        scrollDirection: Axis.horizontal,
-                        children: renderActionButtons(),
-                      ),
-                    ),
-                    if (hasRemote)
-                      const Divider(
-                        indent: 16,
-                        endIndent: 16,
-                        thickness: 1,
-                      ),
-                    if (hasRemote)
-                      AddToAlbumTitleRow(
-                        onCreateNewAlbum: enabled ? onCreateNewAlbum : null,
-                      ),
-                  ],
-                ),
-              ),
-              if (hasRemote)
-                SliverPadding(
-                  padding: const EdgeInsets.symmetric(horizontal: 16),
-                  sliver: AddToAlbumSliverList(
-                    albums: albums,
-                    sharedAlbums: sharedAlbums,
-                    onAddToAlbum: onAddToAlbum,
-                    enabled: enabled,
-                  ),
-                ),
-            ],
-          ),
-        );
-      },
-    );
-  }
-}
-
-class DeleteLocalOnlyDialog extends StatelessWidget {
-  final bool showWarning;
-  final void Function(bool onlyMerged) onDeleteLocal;
-
-  const DeleteLocalOnlyDialog({
-    super.key,
-    this.showWarning = false,
-    required this.onDeleteLocal,
-  });
-
-  @override
-  Widget build(BuildContext context) {
-    return AlertDialog(
-      shape: RoundedRectangleBorder(borderRadius: BorderRadius.circular(10)),
-      title: const Text("delete_dialog_title").tr(),
-      content: Text(
-        showWarning
-            ? "delete_dialog_alert_local_non_backed_up"
-            : "delete_dialog_alert_local",
-      ).tr(),
-      actions: [
-        TextButton(
-          onPressed: () => context.pop(false),
-          child: Text(
-            "delete_dialog_cancel",
-            style: TextStyle(
-              color: context.primaryColor,
-              fontWeight: FontWeight.bold,
-            ),
-          ).tr(),
-        ),
-        if (showWarning)
-          TextButton(
-            onPressed: () {
-              context.pop(true);
-              onDeleteLocal(true);
-            },
-            child: Text(
-              "delete_local_dialog_ok_backed_up_only",
-              style: TextStyle(
-                color: showWarning ? null : Colors.red[400],
-                fontWeight: FontWeight.bold,
-              ),
-            ).tr(),
-          ),
-        TextButton(
-          onPressed: () {
-            context.pop(true);
-            onDeleteLocal(false);
-          },
-          child: Text(
-            showWarning ? "delete_local_dialog_ok_force" : "delete_dialog_ok",
-            style: TextStyle(
-              color: Colors.red[400],
-              fontWeight: FontWeight.bold,
-            ),
-          ).tr(),
-        ),
-      ],
-    );
-  }
-}
-
-class AddToAlbumTitleRow extends StatelessWidget {
-  const AddToAlbumTitleRow({
-    super.key,
-    required this.onCreateNewAlbum,
-  });
-
-  final VoidCallback? onCreateNewAlbum;
-
-  @override
-  Widget build(BuildContext context) {
-    return Padding(
-      padding: const EdgeInsets.symmetric(horizontal: 16),
-      child: Row(
-        mainAxisAlignment: MainAxisAlignment.spaceBetween,
-        children: [
-          const Text(
-            "common_add_to_album",
-            style: TextStyle(
-              fontSize: 14,
-              fontWeight: FontWeight.bold,
-            ),
-          ).tr(),
-          TextButton.icon(
-            onPressed: onCreateNewAlbum,
-            icon: Icon(
-              Icons.add,
-              color: context.primaryColor,
-            ),
-            label: Text(
-              "common_create_new_album",
-              style: TextStyle(
-                color: context.primaryColor,
-                fontWeight: FontWeight.bold,
-                fontSize: 14,
-              ),
-            ).tr(),
-          ),
-        ],
-      ),
-    );
-  }
-}
+// ignore_for_file: prefer-single-widget-per-file
+
+import 'package:easy_localization/easy_localization.dart';
+import 'package:flutter/material.dart';
+import 'package:hooks_riverpod/hooks_riverpod.dart';
+import 'package:immich_mobile/extensions/build_context_extensions.dart';
+import 'package:immich_mobile/modules/album/providers/album.provider.dart';
+import 'package:immich_mobile/modules/album/providers/shared_album.provider.dart';
+import 'package:immich_mobile/modules/album/ui/add_to_album_sliverlist.dart';
+import 'package:immich_mobile/modules/home/models/selection_state.dart';
+import 'package:immich_mobile/modules/home/ui/delete_dialog.dart';
+import 'package:immich_mobile/modules/home/ui/upload_dialog.dart';
+import 'package:immich_mobile/shared/providers/server_info.provider.dart';
+import 'package:immich_mobile/shared/ui/drag_sheet.dart';
+import 'package:immich_mobile/shared/models/album.dart';
+
+class ControlBottomAppBar extends ConsumerWidget {
+  final void Function(bool shareLocal) onShare;
+  final void Function()? onFavorite;
+  final void Function()? onArchive;
+  final void Function()? onDelete;
+  final void Function(bool onlyBackedUp)? onDeleteLocal;
+  final Function(Album album) onAddToAlbum;
+  final void Function() onCreateNewAlbum;
+  final void Function() onUpload;
+  final void Function()? onStack;
+  final void Function()? onEditTime;
+  final void Function()? onEditLocation;
+  final void Function()? onRemoveFromAlbum;
+
+  final bool enabled;
+  final bool unfavorite;
+  final bool unarchive;
+  final SelectionAssetState selectionAssetState;
+
+  const ControlBottomAppBar({
+    Key? key,
+    required this.onShare,
+    this.onFavorite,
+    this.onArchive,
+    this.onDelete,
+    this.onDeleteLocal,
+    required this.onAddToAlbum,
+    required this.onCreateNewAlbum,
+    required this.onUpload,
+    this.onStack,
+    this.onEditTime,
+    this.onEditLocation,
+    this.onRemoveFromAlbum,
+    this.selectionAssetState = const SelectionAssetState(),
+    this.enabled = true,
+    this.unarchive = false,
+    this.unfavorite = false,
+  }) : super(key: key);
+
+  @override
+  Widget build(BuildContext context, WidgetRef ref) {
+    final hasRemote =
+        selectionAssetState.hasRemote || selectionAssetState.hasMerged;
+    final hasLocal =
+        selectionAssetState.hasLocal || selectionAssetState.hasMerged;
+    final trashEnabled =
+        ref.watch(serverInfoProvider.select((v) => v.serverFeatures.trash));
+    final albums = ref.watch(albumProvider).where((a) => a.isRemote).toList();
+    final sharedAlbums = ref.watch(sharedAlbumProvider);
+
+    List<Widget> renderActionButtons() {
+      return [
+        if (hasRemote)
+          ControlBoxButton(
+            iconData: Icons.share_rounded,
+            label: "control_bottom_app_bar_share".tr(),
+            onPressed: enabled ? () => onShare(false) : null,
+          ),
+        ControlBoxButton(
+          iconData: Icons.ios_share_rounded,
+          label: "control_bottom_app_bar_share_to".tr(),
+          onPressed: enabled ? () => onShare(true) : null,
+        ),
+        if (hasRemote && onArchive != null)
+          ControlBoxButton(
+            iconData: unarchive ? Icons.unarchive : Icons.archive,
+            label: (unarchive
+                    ? "control_bottom_app_bar_unarchive"
+                    : "control_bottom_app_bar_archive")
+                .tr(),
+            onPressed: enabled ? onArchive : null,
+          ),
+        if (hasRemote && onFavorite != null)
+          ControlBoxButton(
+            iconData: unfavorite
+                ? Icons.favorite_border_rounded
+                : Icons.favorite_rounded,
+            label: (unfavorite
+                    ? "control_bottom_app_bar_unfavorite"
+                    : "control_bottom_app_bar_favorite")
+                .tr(),
+            onPressed: enabled ? onFavorite : null,
+          ),
+        if (hasRemote && onEditTime != null)
+          ControlBoxButton(
+            iconData: Icons.edit_calendar_outlined,
+            label: "control_bottom_app_bar_edit_time".tr(),
+            onPressed: enabled ? onEditTime : null,
+          ),
+        if (hasRemote && onEditLocation != null)
+          ControlBoxButton(
+            iconData: Icons.edit_location_alt_outlined,
+            label: "control_bottom_app_bar_edit_location".tr(),
+            onPressed: enabled ? onEditLocation : null,
+          ),
+        if (hasRemote && onDelete != null)
+          ControlBoxButton(
+            iconData: Icons.delete_outline_rounded,
+            label: "control_bottom_app_bar_delete".tr(),
+            onPressed: enabled
+                ? () {
+                    if (!trashEnabled) {
+                      showDialog(
+                        context: context,
+                        builder: (BuildContext context) {
+                          return DeleteDialog(
+                            onDelete: onDelete!,
+                          );
+                        },
+                      );
+                    } else {
+                      onDelete!();
+                    }
+                  }
+                : null,
+          ),
+        if (hasLocal && onDeleteLocal != null)
+          ConstrainedBox(
+            constraints: const BoxConstraints(maxWidth: 100),
+            child: ControlBoxButton(
+              iconData: Icons.no_cell_rounded,
+              label: "control_bottom_app_bar_delete_from_local".tr(),
+              onPressed: enabled
+                  ? () {
+                      showDialog(
+                        context: context,
+                        builder: (BuildContext context) {
+                          return DeleteLocalOnlyDialog(
+                            showWarning: selectionAssetState.hasLocal,
+                            onDeleteLocal: onDeleteLocal!,
+                          );
+                        },
+                      );
+                    }
+                  : null,
+            ),
+          ),
+        if (!hasLocal &&
+            selectionAssetState.selectedCount > 1 &&
+            onStack != null)
+          ControlBoxButton(
+            iconData: Icons.filter_none_rounded,
+            label: "control_bottom_app_bar_stack".tr(),
+            onPressed: enabled ? onStack : null,
+          ),
+        if (onRemoveFromAlbum != null)
+          ControlBoxButton(
+            iconData: Icons.delete_sweep_rounded,
+            label: 'album_viewer_appbar_share_remove'.tr(),
+            onPressed: enabled ? onRemoveFromAlbum : null,
+          ),
+        if (hasLocal)
+          ControlBoxButton(
+            iconData: Icons.backup_outlined,
+            label: "Upload",
+            onPressed: enabled
+                ? () => showDialog(
+                      context: context,
+                      builder: (BuildContext context) {
+                        return UploadDialog(
+                          onUpload: onUpload,
+                        );
+                      },
+                    )
+                : null,
+          ),
+      ];
+    }
+
+    return DraggableScrollableSheet(
+      initialChildSize: hasRemote ? 0.30 : 0.18,
+      minChildSize: 0.18,
+      maxChildSize: hasRemote ? 0.60 : 0.18,
+      snap: true,
+      builder: (
+        BuildContext context,
+        ScrollController scrollController,
+      ) {
+        return Card(
+          color: context.isDarkTheme ? Colors.grey[900] : Colors.grey[100],
+          surfaceTintColor: Colors.transparent,
+          elevation: 18.0,
+          shape: const RoundedRectangleBorder(
+            borderRadius: BorderRadius.only(
+              topLeft: Radius.circular(12),
+              topRight: Radius.circular(12),
+            ),
+          ),
+          margin: const EdgeInsets.all(0),
+          child: CustomScrollView(
+            controller: scrollController,
+            slivers: [
+              SliverToBoxAdapter(
+                child: Column(
+                  children: <Widget>[
+                    const SizedBox(height: 12),
+                    const CustomDraggingHandle(),
+                    const SizedBox(height: 12),
+                    SizedBox(
+                      height: 90,
+                      child: ListView(
+                        shrinkWrap: true,
+                        scrollDirection: Axis.horizontal,
+                        children: renderActionButtons(),
+                      ),
+                    ),
+                    if (hasRemote)
+                      const Divider(
+                        indent: 16,
+                        endIndent: 16,
+                        thickness: 1,
+                      ),
+                    if (hasRemote)
+                      AddToAlbumTitleRow(
+                        onCreateNewAlbum: enabled ? onCreateNewAlbum : null,
+                      ),
+                  ],
+                ),
+              ),
+              if (hasRemote)
+                SliverPadding(
+                  padding: const EdgeInsets.symmetric(horizontal: 16),
+                  sliver: AddToAlbumSliverList(
+                    albums: albums,
+                    sharedAlbums: sharedAlbums,
+                    onAddToAlbum: onAddToAlbum,
+                    enabled: enabled,
+                  ),
+                ),
+            ],
+          ),
+        );
+      },
+    );
+  }
+}
+
+class AddToAlbumTitleRow extends StatelessWidget {
+  const AddToAlbumTitleRow({
+    super.key,
+    required this.onCreateNewAlbum,
+  });
+
+  final VoidCallback? onCreateNewAlbum;
+
+  @override
+  Widget build(BuildContext context) {
+    return Padding(
+      padding: const EdgeInsets.symmetric(horizontal: 16),
+      child: Row(
+        mainAxisAlignment: MainAxisAlignment.spaceBetween,
+        children: [
+          const Text(
+            "common_add_to_album",
+            style: TextStyle(
+              fontSize: 14,
+              fontWeight: FontWeight.bold,
+            ),
+          ).tr(),
+          TextButton.icon(
+            onPressed: onCreateNewAlbum,
+            icon: Icon(
+              Icons.add,
+              color: context.primaryColor,
+            ),
+            label: Text(
+              "common_create_new_album",
+              style: TextStyle(
+                color: context.primaryColor,
+                fontWeight: FontWeight.bold,
+                fontSize: 14,
+              ),
+            ).tr(),
+          ),
+        ],
+      ),
+    );
+  }
+}
+
+class DeleteLocalOnlyDialog extends StatelessWidget {
+  final bool showWarning;
+  final void Function(bool onlyMerged) onDeleteLocal;
+
+  const DeleteLocalOnlyDialog({
+    super.key,
+    this.showWarning = false,
+    required this.onDeleteLocal,
+  });
+
+  @override
+  Widget build(BuildContext context) {
+    return AlertDialog(
+      shape: const RoundedRectangleBorder(
+        borderRadius: BorderRadius.all(Radius.circular(10)),
+      ),
+      title: const Text("delete_dialog_title").tr(),
+      content: Text(
+        showWarning
+            ? "delete_dialog_alert_local_non_backed_up"
+            : "delete_dialog_alert_local",
+      ).tr(),
+      actions: [
+        TextButton(
+          onPressed: () => context.pop(false),
+          child: Text(
+            "delete_dialog_cancel",
+            style: TextStyle(
+              color: context.primaryColor,
+              fontWeight: FontWeight.bold,
+            ),
+          ).tr(),
+        ),
+        if (showWarning)
+          TextButton(
+            onPressed: () {
+              context.pop(true);
+              onDeleteLocal(true);
+            },
+            child: Text(
+              "delete_local_dialog_ok_backed_up_only",
+              style: TextStyle(
+                color: showWarning ? null : Colors.red[400],
+                fontWeight: FontWeight.bold,
+              ),
+            ).tr(),
+          ),
+        TextButton(
+          onPressed: () {
+            context.pop(true);
+            onDeleteLocal(false);
+          },
+          child: Text(
+            showWarning ? "delete_local_dialog_ok_force" : "delete_dialog_ok",
+            style: TextStyle(
+              color: Colors.red[400],
+              fontWeight: FontWeight.bold,
+            ),
+          ).tr(),
+        ),
+      ],
+    );
+  }
+}