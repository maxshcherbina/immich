--- conflicted
+++ resolved
@@ -133,13 +133,8 @@
               label: Text(
                 album.name,
                 style: TextStyle(
-<<<<<<< HEAD
-                  fontSize: 10,
+                  fontSize: 12,
                   color: context.colorScheme.surface,
-=======
-                  fontSize: 12,
-                  color: isDarkTheme ? Colors.black : immichBackgroundColor,
->>>>>>> 6d3421a5
                   fontWeight: FontWeight.bold,
                 ),
               ),
