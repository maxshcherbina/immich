import 'package:easy_localization/easy_localization.dart';
import 'package:flutter/material.dart';
import 'package:flutter_hooks/flutter_hooks.dart';
import 'package:hooks_riverpod/hooks_riverpod.dart';
import 'package:immich_mobile/extensions/build_context_extensions.dart';
import 'package:immich_mobile/modules/settings/providers/app_settings.provider.dart';
import 'package:immich_mobile/modules/settings/providers/notification_permission.provider.dart';
import 'package:immich_mobile/modules/settings/services/app_settings.service.dart';
import 'package:immich_mobile/modules/settings/ui/settings_switch_list_tile.dart';
import 'package:permission_handler/permission_handler.dart';

class NotificationSetting extends HookConsumerWidget {
  const NotificationSetting({
    Key? key,
  }) : super(key: key);

  @override
  Widget build(BuildContext context, WidgetRef ref) {
    final appSettingService = ref.watch(appSettingsServiceProvider);
    final permissionService = ref.watch(notificationPermissionProvider);

    final sliderValue = useState(0.0);
    final totalProgressValue =
        useState(AppSettingsEnum.backgroundBackupTotalProgress.defaultValue);
    final singleProgressValue =
        useState(AppSettingsEnum.backgroundBackupSingleProgress.defaultValue);
    final hasPermission = permissionService == PermissionStatus.granted;

    useEffect(
      () {
        sliderValue.value = appSettingService
            .getSetting<int>(AppSettingsEnum.uploadErrorNotificationGracePeriod)
            .toDouble();
        totalProgressValue.value = appSettingService
            .getSetting<bool>(AppSettingsEnum.backgroundBackupTotalProgress);
        singleProgressValue.value = appSettingService
            .getSetting<bool>(AppSettingsEnum.backgroundBackupSingleProgress);
        return null;
      },
      [],
    );

    // When permissions are permanently denied, you need to go to settings to
    // allow them
    showPermissionsDialog() {
      showDialog(
        context: context,
        builder: (context) => AlertDialog(
          content: const Text('notification_permission_dialog_content').tr(),
          actions: [
            TextButton(
              child: const Text('notification_permission_dialog_cancel').tr(),
              onPressed: () => context.pop(),
            ),
            TextButton(
              child: const Text('notification_permission_dialog_settings').tr(),
              onPressed: () {
                context.pop();
                openAppSettings();
              },
            ),
          ],
        ),
      );
    }

    final String formattedValue = _formatSliderValue(sliderValue.value);
    return ExpansionTile(
      textColor: context.primaryColor,
      title: const Text(
        'setting_notifications_title',
        style: TextStyle(
          fontWeight: FontWeight.bold,
        ),
      ).tr(),
      subtitle: const Text(
        'setting_notifications_subtitle',
        style: TextStyle(
          fontSize: 13,
        ),
      ).tr(),
      children: [
        if (!hasPermission)
          ListTile(
            leading: const Icon(Icons.notifications_outlined),
            title: Text(
              'notification_permission_list_tile_title',
              style: context.textTheme.labelLarge
                  ?.copyWith(fontWeight: FontWeight.bold),
            ).tr(),
            subtitle: Column(
              crossAxisAlignment: CrossAxisAlignment.start,
              children: [
                Text(
                  'notification_permission_list_tile_content',
                  style: context.textTheme.labelMedium,
                ).tr(),
                const SizedBox(height: 8),
                ElevatedButton(
                  onPressed: () => ref
                      .watch(notificationPermissionProvider.notifier)
                      .requestNotificationPermission()
                      .then((permission) {
                    if (permission == PermissionStatus.permanentlyDenied) {
                      showPermissionsDialog();
                    }
                  }),
                  child: const Text(
                    'notification_permission_list_tile_enable_button',
                  ).tr(),
                ),
              ],
            ),
            isThreeLine: true,
          ),
        SettingsSwitchListTile(
          enabled: hasPermission,
          appSettingService: appSettingService,
          valueNotifier: totalProgressValue,
          settingsEnum: AppSettingsEnum.backgroundBackupTotalProgress,
          title: 'setting_notifications_total_progress_title'.tr(),
          subtitle: 'setting_notifications_total_progress_subtitle'.tr(),
        ),
        SettingsSwitchListTile(
          enabled: hasPermission,
          appSettingService: appSettingService,
          valueNotifier: singleProgressValue,
          settingsEnum: AppSettingsEnum.backgroundBackupSingleProgress,
          title: 'setting_notifications_single_progress_title'.tr(),
          subtitle: 'setting_notifications_single_progress_subtitle'.tr(),
        ),
        ListTile(
          enabled: hasPermission,
          isThreeLine: false,
          dense: true,
          title: const Text(
            'setting_notifications_notify_failures_grace_period',
            style: TextStyle(fontWeight: FontWeight.bold),
          ).tr(args: [formattedValue]),
          subtitle: Slider(
            value: sliderValue.value,
            onChanged:
                !hasPermission ? null : (double v) => sliderValue.value = v,
            onChangeEnd: (double v) => appSettingService.setSetting(
              AppSettingsEnum.uploadErrorNotificationGracePeriod,
              v.toInt(),
            ),
            max: 5.0,
            divisions: 5,
            label: formattedValue,
<<<<<<< HEAD
=======
            activeColor: context.primaryColor,
>>>>>>> 3b118547
          ),
        ),
      ],
    );
  }
}

String _formatSliderValue(double v) {
  if (v == 0.0) {
    return 'setting_notifications_notify_immediately'.tr();
  } else if (v == 1.0) {
    return 'setting_notifications_notify_minutes'.tr(args: const ['30']);
  } else if (v == 2.0) {
    return 'setting_notifications_notify_hours'.tr(args: const ['2']);
  } else if (v == 3.0) {
    return 'setting_notifications_notify_hours'.tr(args: const ['8']);
  } else if (v == 4.0) {
    return 'setting_notifications_notify_hours'.tr(args: const ['24']);
  } else {
    return 'setting_notifications_notify_never'.tr();
  }
}<|MERGE_RESOLUTION|>--- conflicted
+++ resolved
@@ -148,10 +148,6 @@
             max: 5.0,
             divisions: 5,
             label: formattedValue,
-<<<<<<< HEAD
-=======
-            activeColor: context.primaryColor,
->>>>>>> 3b118547
           ),
         ),
       ],
