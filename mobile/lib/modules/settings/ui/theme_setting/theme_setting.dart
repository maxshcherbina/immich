--- conflicted
+++ resolved
@@ -25,10 +25,6 @@
     );
 
     return ExpansionTile(
-<<<<<<< HEAD
-=======
-      textColor: context.primaryColor,
->>>>>>> 3b118547
       title: const Text(
         'theme_setting_theme_title',
         style: TextStyle(
@@ -43,10 +39,6 @@
       ).tr(),
       children: [
         SwitchListTile.adaptive(
-<<<<<<< HEAD
-=======
-          activeColor: context.primaryColor,
->>>>>>> 3b118547
           title: Text(
             'theme_setting_system_theme_switch',
             style: context.textTheme.labelLarge
@@ -82,10 +74,6 @@
         ),
         if (currentTheme.value != ThemeMode.system)
           SwitchListTile.adaptive(
-<<<<<<< HEAD
-=======
-            activeColor: context.primaryColor,
->>>>>>> 3b118547
             title: Text(
               'theme_setting_dark_mode_switch',
               style: context.textTheme.labelLarge
