import 'package:easy_localization/easy_localization.dart';
import 'package:flutter/material.dart';
import 'package:flutter_hooks/flutter_hooks.dart';
import 'package:fluttertoast/fluttertoast.dart';
import 'package:hooks_riverpod/hooks_riverpod.dart';
import 'package:immich_mobile/extensions/asyncvalue_extensions.dart';
import 'package:immich_mobile/extensions/build_context_extensions.dart';
import 'package:immich_mobile/extensions/widgetref_extensions.dart';
import 'package:immich_mobile/modules/home/ui/asset_grid/immich_asset_grid.dart';
import 'package:immich_mobile/modules/home/ui/delete_dialog.dart';
import 'package:immich_mobile/modules/trash/providers/trashed_asset.provider.dart';
import 'package:immich_mobile/shared/models/asset.dart';
import 'package:immich_mobile/shared/providers/asset.provider.dart';
import 'package:immich_mobile/shared/providers/server_info.provider.dart';
import 'package:immich_mobile/shared/ui/confirm_dialog.dart';
import 'package:immich_mobile/shared/ui/immich_toast.dart';
import 'package:immich_mobile/shared/views/immich_loading_overlay.dart';

class TrashPage extends HookConsumerWidget {
  const TrashPage({super.key});

  @override
  Widget build(BuildContext context, WidgetRef ref) {
    final trashedAssets = ref.watch(trashedAssetsProvider);
    final trashDays =
        ref.watch(serverInfoProvider.select((v) => v.serverConfig.trashDays));
    final selectionEnabledHook = useState(false);
    final selection = useState(<Asset>{});
<<<<<<< HEAD
    final processing = ref.useProcessingOverlay();
=======
    final processing = useProcessingOverlay();
>>>>>>> 6d3421a5

    void selectionListener(
      bool multiselect,
      Set<Asset> selectedAssets,
    ) {
      selectionEnabledHook.value = multiselect;
      selection.value = selectedAssets;
    }

    onEmptyTrash() async {
      processing.value = true;
      await ref.read(trashProvider.notifier).emptyTrash();
      processing.value = false;
      selectionEnabledHook.value = false;
      if (context.mounted) {
        ImmichToast.show(
          context: context,
          msg: 'Emptied trash',
          gravity: ToastGravity.BOTTOM,
        );
      }
    }

    handleEmptyTrash() async {
      await showDialog(
        context: context,
        builder: (context) => ConfirmDialog(
          onOk: () => onEmptyTrash(),
          title: "trash_page_empty_trash_btn".tr(),
          ok: "trash_page_empty_trash_dialog_ok".tr(),
          content: "trash_page_empty_trash_dialog_content".tr(),
        ),
      );
    }

    Future<void> onPermanentlyDelete() async {
      processing.value = true;
      try {
        if (selection.value.isNotEmpty) {
          await ref
              .read(assetProvider.notifier)
              .deleteAssets(selection.value, force: true);

          final assetOrAssets = selection.value.length > 1 ? 'assets' : 'asset';
          if (context.mounted) {
            ImmichToast.show(
              context: context,
              msg:
                  '${selection.value.length} $assetOrAssets deleted permanently',
              gravity: ToastGravity.BOTTOM,
            );
          }
        }
      } finally {
        processing.value = false;
        selectionEnabledHook.value = false;
      }
    }

    handlePermanentDelete() async {
      await showDialog(
        context: context,
        builder: (context) => DeleteDialog(
          onDelete: () => onPermanentlyDelete(),
        ),
      );
    }

    Future<void> handleRestoreAll() async {
      processing.value = true;
      await ref.read(trashProvider.notifier).restoreTrash();
      processing.value = false;
      selectionEnabledHook.value = false;
    }

    Future<void> handleRestore() async {
      processing.value = true;
      try {
        if (selection.value.isNotEmpty) {
          final result = await ref
              .read(trashProvider.notifier)
              .restoreAssets(selection.value);

          final assetOrAssets = selection.value.length > 1 ? 'assets' : 'asset';
          if (result && context.mounted) {
            ImmichToast.show(
              context: context,
              msg:
                  '${selection.value.length} $assetOrAssets restored successfully',
              gravity: ToastGravity.BOTTOM,
            );
          }
        }
      } finally {
        processing.value = false;
        selectionEnabledHook.value = false;
      }
    }

    String getAppBarTitle(String count) {
      if (selectionEnabledHook.value) {
        return selection.value.isNotEmpty
            ? "${selection.value.length}"
            : "trash_page_select_assets_btn".tr();
      }
      return 'trash_page_title'.tr(args: [count]);
    }

    AppBar buildAppBar(String count) {
      return AppBar(
        leading: IconButton(
          onPressed: !selectionEnabledHook.value
              ? () => context.autoPop()
              : () {
                  selectionEnabledHook.value = false;
                  selection.value = {};
                },
          icon: !selectionEnabledHook.value
              ? const Icon(Icons.arrow_back_ios_rounded)
              : const Icon(Icons.close_rounded),
        ),
        centerTitle: !selectionEnabledHook.value,
        automaticallyImplyLeading: false,
        title: Text(getAppBarTitle(count)),
        actions: <Widget>[
          if (!selectionEnabledHook.value)
            PopupMenuButton<void Function()>(
              itemBuilder: (context) {
                return [
                  PopupMenuItem(
                    value: () => selectionEnabledHook.value = true,
                    child: const Text('trash_page_select_btn').tr(),
                  ),
                  PopupMenuItem(
                    value: handleEmptyTrash,
                    child: const Text('trash_page_empty_trash_btn').tr(),
                  ),
                ];
              },
              onSelected: (fn) => fn(),
            ),
        ],
      );
    }

    Widget buildBottomBar() {
      return SafeArea(
        child: Align(
          alignment: Alignment.bottomCenter,
          child: SizedBox(
            height: 64,
            child: Container(
              color: context.themeData.canvasColor,
              child: Row(
                mainAxisAlignment: MainAxisAlignment.spaceEvenly,
                children: [
                  TextButton.icon(
                    icon: Icon(
                      Icons.delete_forever,
                      color: Colors.red[400],
                    ),
                    label: Text(
                      selection.value.isEmpty
                          ? 'trash_page_delete_all'.tr()
                          : 'trash_page_delete'.tr(),
                      style: TextStyle(
                        fontSize: 14,
                        color: Colors.red[400],
                        fontWeight: FontWeight.bold,
                      ),
                    ),
                    onPressed: processing.value
                        ? null
                        : selection.value.isEmpty
                            ? handleEmptyTrash
                            : handlePermanentDelete,
                  ),
                  TextButton.icon(
                    icon: const Icon(
                      Icons.history_rounded,
                    ),
                    label: Text(
                      selection.value.isEmpty
                          ? 'trash_page_restore_all'.tr()
                          : 'trash_page_restore'.tr(),
                      style: const TextStyle(
                        fontSize: 14,
                        fontWeight: FontWeight.bold,
                      ),
                    ),
                    onPressed: processing.value
                        ? null
                        : selection.value.isEmpty
                            ? handleRestoreAll
                            : handleRestore,
                  ),
                ],
              ),
            ),
          ),
        ),
      );
    }

    return Scaffold(
      appBar: trashedAssets.maybeWhen(
        orElse: () => buildAppBar("?"),
        data: (data) => buildAppBar(data.totalAssets.toString()),
      ),
      body: trashedAssets.widgetWhen(
        onData: (data) => data.isEmpty
            ? Center(
                child: Text('trash_page_no_assets'.tr()),
              )
            : Stack(
                children: [
                  SafeArea(
                    child: ImmichAssetGrid(
                      renderList: data,
                      listener: selectionListener,
                      selectionActive: selectionEnabledHook.value,
                      showMultiSelectIndicator: false,
                      showStack: true,
                      topWidget: Padding(
                        padding: const EdgeInsets.symmetric(
                          horizontal: 12,
                          vertical: 24,
                        ),
                        child: const Text(
                          "trash_page_info",
                        ).tr(args: ["$trashDays"]),
                      ),
                    ),
                  ),
                  if (selectionEnabledHook.value) buildBottomBar(),
                ],
              ),
      ),
    );
  }
}<|MERGE_RESOLUTION|>--- conflicted
+++ resolved
@@ -26,11 +26,7 @@
         ref.watch(serverInfoProvider.select((v) => v.serverConfig.trashDays));
     final selectionEnabledHook = useState(false);
     final selection = useState(<Asset>{});
-<<<<<<< HEAD
-    final processing = ref.useProcessingOverlay();
-=======
     final processing = useProcessingOverlay();
->>>>>>> 6d3421a5
 
     void selectionListener(
       bool multiselect,
