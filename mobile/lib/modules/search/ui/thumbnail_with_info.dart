--- conflicted
+++ resolved
@@ -23,11 +23,6 @@
 
   @override
   Widget build(BuildContext context) {
-<<<<<<< HEAD
-=======
-    var textAndIconColor =
-        context.isDarkTheme ? Colors.grey[100] : Colors.grey[700];
->>>>>>> 3b118547
     return GestureDetector(
       onTap: () {
         onTap();
@@ -38,11 +33,7 @@
           Container(
             decoration: BoxDecoration(
               borderRadius: BorderRadius.circular(borderRadius),
-<<<<<<< HEAD
-              color: Theme.of(context).colorScheme.surfaceVariant,
-=======
-              color: context.isDarkTheme ? Colors.grey[900] : Colors.grey[100],
->>>>>>> 3b118547
+              color: context.colorScheme.surfaceVariant,
             ),
             child: imageUrl != null
                 ? ClipRRect(
@@ -56,8 +47,7 @@
                           dimension: 250,
                           child: DecoratedBox(
                             decoration: BoxDecoration(
-                              color:
-                                  Theme.of(context).colorScheme.surfaceVariant,
+                              color: context.colorScheme.surfaceVariant,
                             ),
                           ),
                         );
@@ -74,7 +64,7 @@
                 : Center(
                     child: Icon(
                       noImageIcon ?? Icons.not_listed_location,
-                      color: Theme.of(context).primaryColor,
+                      color: context.primaryColor,
                     ),
                   ),
           ),
@@ -86,10 +76,10 @@
                 begin: FractionalOffset.topCenter,
                 end: FractionalOffset.bottomCenter,
                 colors: [
-                  Theme.of(context).colorScheme.surfaceVariant.withOpacity(0.0),
+                  context.colorScheme.surfaceVariant.withOpacity(0.0),
                   textInfo == ''
-                      ? Theme.of(context).colorScheme.surface.withOpacity(0.1)
-                      : Theme.of(context).colorScheme.surface.withOpacity(0.6),
+                      ? context.colorScheme.surface.withOpacity(0.1)
+                      : context.colorScheme.surface.withOpacity(0.6),
                 ],
                 stops: const [0.0, 1.0],
               ),
