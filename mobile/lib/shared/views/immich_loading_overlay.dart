import 'package:flutter/material.dart';
<<<<<<< HEAD
import 'package:hooks_riverpod/hooks_riverpod.dart';
import 'package:immich_mobile/extensions/build_context_extensions.dart';
import 'package:immich_mobile/shared/providers/immich_loading_overlay.provider.dart';
=======
import 'package:flutter_hooks/flutter_hooks.dart';
import 'package:immich_mobile/extensions/build_context_extensions.dart';
>>>>>>> 6d3421a5
import 'package:immich_mobile/shared/ui/immich_loading_indicator.dart';
import 'package:immich_mobile/utils/immich_app_theme.dart';

<<<<<<< HEAD
class ImmichLoadingOverlay extends StatefulHookConsumerWidget {
  final ThemeData theme;
  final ThemeData darkTheme;

  const ImmichLoadingOverlay(
      {super.key, required this.theme, required this.darkTheme});

  @override
  ImmichLoadingOverlayState createState() => ImmichLoadingOverlayState();
}

class ImmichLoadingOverlayState extends ConsumerState<ImmichLoadingOverlay>
    with WidgetsBindingObserver {
  Brightness currentPlatformBrightness =
      WidgetsBinding.instance.platformDispatcher.platformBrightness;

  @override
  void initState() {
    super.initState();
    WidgetsBinding.instance.addObserver(this);
  }

  @override
  void didChangePlatformBrightness() {
    super.didChangePlatformBrightness();

    setState(() {
      currentPlatformBrightness =
          WidgetsBinding.instance.platformDispatcher.platformBrightness;
    });
=======
final _loadingEntry = OverlayEntry(
  builder: (context) => SizedBox.square(
    dimension: double.infinity,
    child: DecoratedBox(
      decoration:
          BoxDecoration(color: context.colorScheme.surface.withAlpha(200)),
      child: const Center(child: ImmichLoadingIndicator()),
    ),
  ),
);

ValueNotifier<bool> useProcessingOverlay() {
  return use(const _LoadingOverlay());
}

class _LoadingOverlay extends Hook<ValueNotifier<bool>> {
  const _LoadingOverlay();

  @override
  _LoadingOverlayState createState() => _LoadingOverlayState();
}

class _LoadingOverlayState
    extends HookState<ValueNotifier<bool>, _LoadingOverlay> {
  late final _isProcessing = ValueNotifier(false)..addListener(_listener);
  OverlayEntry? overlayEntry;

  void _listener() {
    setState(() {
      WidgetsBinding.instance.addPostFrameCallback((_) {
        if (_isProcessing.value) {
          overlayEntry?.remove();
          overlayEntry = _loadingEntry;
          Overlay.of(context).insert(_loadingEntry);
        } else {
          overlayEntry?.remove();
          overlayEntry = null;
        }
      });
    });
  }

  @override
  ValueNotifier<bool> build(BuildContext context) {
    return _isProcessing;
>>>>>>> 6d3421a5
  }

  @override
  void dispose() {
<<<<<<< HEAD
    WidgetsBinding.instance.removeObserver(this);
    super.dispose();
  }

  @override
  Widget build(BuildContext context) {
    final shouldShow = ref.watch(immichLoadingOverlayController);

    final themeMode = ref.watch(immichThemeProvider);
    final currentBrightness = themeMode == ThemeMode.system
        ? currentPlatformBrightness
        : themeMode == ThemeMode.dark
            ? Brightness.dark
            : Brightness.light;

    return IgnorePointer(
      child: shouldShow
          ? Theme(
              data: currentBrightness == Brightness.dark
                  ? widget.darkTheme
                  : widget.theme,
              child: Container(
                width: double.infinity,
                height: double.infinity,
                color: context.colorScheme.surface.withAlpha(70),
                child: const Center(child: ImmichLoadingIndicator()),
              ),
            )
          : const SizedBox(),
    );
=======
    _isProcessing.dispose();
    super.dispose();
>>>>>>> 6d3421a5
  }

  @override
  Object? get debugValue => _isProcessing.value;

  @override
  String get debugLabel => 'useProcessingOverlay<>';
}<|MERGE_RESOLUTION|>--- conflicted
+++ resolved
@@ -1,53 +1,15 @@
 import 'package:flutter/material.dart';
-<<<<<<< HEAD
-import 'package:hooks_riverpod/hooks_riverpod.dart';
-import 'package:immich_mobile/extensions/build_context_extensions.dart';
-import 'package:immich_mobile/shared/providers/immich_loading_overlay.provider.dart';
-=======
 import 'package:flutter_hooks/flutter_hooks.dart';
 import 'package:immich_mobile/extensions/build_context_extensions.dart';
->>>>>>> 6d3421a5
 import 'package:immich_mobile/shared/ui/immich_loading_indicator.dart';
-import 'package:immich_mobile/utils/immich_app_theme.dart';
 
-<<<<<<< HEAD
-class ImmichLoadingOverlay extends StatefulHookConsumerWidget {
-  final ThemeData theme;
-  final ThemeData darkTheme;
-
-  const ImmichLoadingOverlay(
-      {super.key, required this.theme, required this.darkTheme});
-
-  @override
-  ImmichLoadingOverlayState createState() => ImmichLoadingOverlayState();
-}
-
-class ImmichLoadingOverlayState extends ConsumerState<ImmichLoadingOverlay>
-    with WidgetsBindingObserver {
-  Brightness currentPlatformBrightness =
-      WidgetsBinding.instance.platformDispatcher.platformBrightness;
-
-  @override
-  void initState() {
-    super.initState();
-    WidgetsBinding.instance.addObserver(this);
-  }
-
-  @override
-  void didChangePlatformBrightness() {
-    super.didChangePlatformBrightness();
-
-    setState(() {
-      currentPlatformBrightness =
-          WidgetsBinding.instance.platformDispatcher.platformBrightness;
-    });
-=======
 final _loadingEntry = OverlayEntry(
   builder: (context) => SizedBox.square(
     dimension: double.infinity,
     child: DecoratedBox(
-      decoration:
-          BoxDecoration(color: context.colorScheme.surface.withAlpha(200)),
+      decoration: BoxDecoration(
+        color: context.colorScheme.surface.withAlpha(70),
+      ),
       child: const Center(child: ImmichLoadingIndicator()),
     ),
   ),
@@ -87,46 +49,12 @@
   @override
   ValueNotifier<bool> build(BuildContext context) {
     return _isProcessing;
->>>>>>> 6d3421a5
   }
 
   @override
   void dispose() {
-<<<<<<< HEAD
-    WidgetsBinding.instance.removeObserver(this);
-    super.dispose();
-  }
-
-  @override
-  Widget build(BuildContext context) {
-    final shouldShow = ref.watch(immichLoadingOverlayController);
-
-    final themeMode = ref.watch(immichThemeProvider);
-    final currentBrightness = themeMode == ThemeMode.system
-        ? currentPlatformBrightness
-        : themeMode == ThemeMode.dark
-            ? Brightness.dark
-            : Brightness.light;
-
-    return IgnorePointer(
-      child: shouldShow
-          ? Theme(
-              data: currentBrightness == Brightness.dark
-                  ? widget.darkTheme
-                  : widget.theme,
-              child: Container(
-                width: double.infinity,
-                height: double.infinity,
-                color: context.colorScheme.surface.withAlpha(70),
-                child: const Center(child: ImmichLoadingIndicator()),
-              ),
-            )
-          : const SizedBox(),
-    );
-=======
     _isProcessing.dispose();
     super.dispose();
->>>>>>> 6d3421a5
   }
 
   @override
