// GENERATED CODE - DO NOT MODIFY BY HAND

part of 'asset.dart';

// **************************************************************************
// IsarCollectionGenerator
// **************************************************************************

// coverage:ignore-file
// ignore_for_file: duplicate_ignore, non_constant_identifier_names, constant_identifier_names, invalid_use_of_protected_member, unnecessary_cast, prefer_const_constructors, lines_longer_than_80_chars, require_trailing_commas, inference_failure_on_function_invocation, unnecessary_parenthesis, unnecessary_raw_strings, unnecessary_null_checks, join_return_with_assignment, prefer_final_locals, avoid_js_rounded_ints, avoid_positional_boolean_parameters, always_specify_types

extension GetAssetCollection on Isar {
  IsarCollection<Asset> get assets => this.collection();
}

const AssetSchema = CollectionSchema(
  name: r'Asset',
  id: -2933289051367723566,
  properties: {
    r'checksum': PropertySchema(
      id: 0,
      name: r'checksum',
      type: IsarType.string,
    ),
    r'durationInSeconds': PropertySchema(
      id: 1,
      name: r'durationInSeconds',
      type: IsarType.long,
    ),
    r'fileCreatedAt': PropertySchema(
      id: 2,
      name: r'fileCreatedAt',
      type: IsarType.dateTime,
    ),
    r'fileModifiedAt': PropertySchema(
      id: 3,
      name: r'fileModifiedAt',
      type: IsarType.dateTime,
    ),
    r'fileName': PropertySchema(
      id: 4,
      name: r'fileName',
      type: IsarType.string,
    ),
    r'height': PropertySchema(
      id: 5,
      name: r'height',
      type: IsarType.int,
    ),
    r'isArchived': PropertySchema(
      id: 6,
      name: r'isArchived',
      type: IsarType.bool,
    ),
    r'isFavorite': PropertySchema(
      id: 7,
      name: r'isFavorite',
      type: IsarType.bool,
    ),
    r'isTrashed': PropertySchema(
      id: 8,
      name: r'isTrashed',
      type: IsarType.bool,
    ),
    r'livePhotoVideoId': PropertySchema(
      id: 9,
      name: r'livePhotoVideoId',
      type: IsarType.string,
    ),
    r'localId': PropertySchema(
      id: 10,
      name: r'localId',
      type: IsarType.string,
    ),
    r'ownerId': PropertySchema(
      id: 11,
      name: r'ownerId',
      type: IsarType.long,
    ),
    r'remoteId': PropertySchema(
      id: 12,
      name: r'remoteId',
      type: IsarType.string,
    ),
<<<<<<< HEAD
    r'thumbhash': PropertySchema(
      id: 12,
      name: r'thumbhash',
      type: IsarType.byteList,
    ),
    r'type': PropertySchema(
      id: 13,
=======
    r'stackCount': PropertySchema(
      id: 13,
      name: r'stackCount',
      type: IsarType.long,
    ),
    r'stackParentId': PropertySchema(
      id: 14,
      name: r'stackParentId',
      type: IsarType.string,
    ),
    r'type': PropertySchema(
      id: 15,
>>>>>>> 36b3521b
      name: r'type',
      type: IsarType.byte,
      enumMap: _AssettypeEnumValueMap,
    ),
    r'updatedAt': PropertySchema(
<<<<<<< HEAD
      id: 14,
=======
      id: 16,
>>>>>>> 36b3521b
      name: r'updatedAt',
      type: IsarType.dateTime,
    ),
    r'width': PropertySchema(
<<<<<<< HEAD
      id: 15,
=======
      id: 17,
>>>>>>> 36b3521b
      name: r'width',
      type: IsarType.int,
    )
  },
  estimateSize: _assetEstimateSize,
  serialize: _assetSerialize,
  deserialize: _assetDeserialize,
  deserializeProp: _assetDeserializeProp,
  idName: r'id',
  indexes: {
    r'remoteId': IndexSchema(
      id: 6301175856541681032,
      name: r'remoteId',
      unique: false,
      replace: false,
      properties: [
        IndexPropertySchema(
          name: r'remoteId',
          type: IndexType.hash,
          caseSensitive: true,
        )
      ],
    ),
    r'localId': IndexSchema(
      id: 1199848425898359622,
      name: r'localId',
      unique: false,
      replace: false,
      properties: [
        IndexPropertySchema(
          name: r'localId',
          type: IndexType.hash,
          caseSensitive: true,
        )
      ],
    ),
    r'ownerId_checksum': IndexSchema(
      id: -3295822444433175883,
      name: r'ownerId_checksum',
      unique: true,
      replace: false,
      properties: [
        IndexPropertySchema(
          name: r'ownerId',
          type: IndexType.value,
          caseSensitive: false,
        ),
        IndexPropertySchema(
          name: r'checksum',
          type: IndexType.hash,
          caseSensitive: true,
        )
      ],
    )
  },
  links: {},
  embeddedSchemas: {},
  getId: _assetGetId,
  getLinks: _assetGetLinks,
  attach: _assetAttach,
  version: '3.1.0+1',
);

int _assetEstimateSize(
  Asset object,
  List<int> offsets,
  Map<Type, List<int>> allOffsets,
) {
  var bytesCount = offsets.last;
  bytesCount += 3 + object.checksum.length * 3;
  bytesCount += 3 + object.fileName.length * 3;
  {
    final value = object.livePhotoVideoId;
    if (value != null) {
      bytesCount += 3 + value.length * 3;
    }
  }
  {
    final value = object.localId;
    if (value != null) {
      bytesCount += 3 + value.length * 3;
    }
  }
  {
    final value = object.remoteId;
    if (value != null) {
      bytesCount += 3 + value.length * 3;
    }
  }
  {
<<<<<<< HEAD
    final value = object.thumbhash;
    if (value != null) {
      bytesCount += 3 + value.length;
=======
    final value = object.stackParentId;
    if (value != null) {
      bytesCount += 3 + value.length * 3;
>>>>>>> 36b3521b
    }
  }
  return bytesCount;
}

void _assetSerialize(
  Asset object,
  IsarWriter writer,
  List<int> offsets,
  Map<Type, List<int>> allOffsets,
) {
  writer.writeString(offsets[0], object.checksum);
  writer.writeLong(offsets[1], object.durationInSeconds);
  writer.writeDateTime(offsets[2], object.fileCreatedAt);
  writer.writeDateTime(offsets[3], object.fileModifiedAt);
  writer.writeString(offsets[4], object.fileName);
  writer.writeInt(offsets[5], object.height);
  writer.writeBool(offsets[6], object.isArchived);
  writer.writeBool(offsets[7], object.isFavorite);
<<<<<<< HEAD
  writer.writeString(offsets[8], object.livePhotoVideoId);
  writer.writeString(offsets[9], object.localId);
  writer.writeLong(offsets[10], object.ownerId);
  writer.writeString(offsets[11], object.remoteId);
  writer.writeByteList(offsets[12], object.thumbhash);
  writer.writeByte(offsets[13], object.type.index);
  writer.writeDateTime(offsets[14], object.updatedAt);
  writer.writeInt(offsets[15], object.width);
=======
  writer.writeBool(offsets[8], object.isTrashed);
  writer.writeString(offsets[9], object.livePhotoVideoId);
  writer.writeString(offsets[10], object.localId);
  writer.writeLong(offsets[11], object.ownerId);
  writer.writeString(offsets[12], object.remoteId);
  writer.writeLong(offsets[13], object.stackCount);
  writer.writeString(offsets[14], object.stackParentId);
  writer.writeByte(offsets[15], object.type.index);
  writer.writeDateTime(offsets[16], object.updatedAt);
  writer.writeInt(offsets[17], object.width);
>>>>>>> 36b3521b
}

Asset _assetDeserialize(
  Id id,
  IsarReader reader,
  List<int> offsets,
  Map<Type, List<int>> allOffsets,
) {
  final object = Asset(
    checksum: reader.readString(offsets[0]),
    durationInSeconds: reader.readLong(offsets[1]),
    fileCreatedAt: reader.readDateTime(offsets[2]),
    fileModifiedAt: reader.readDateTime(offsets[3]),
    fileName: reader.readString(offsets[4]),
    height: reader.readIntOrNull(offsets[5]),
    id: id,
    isArchived: reader.readBool(offsets[6]),
    isFavorite: reader.readBool(offsets[7]),
<<<<<<< HEAD
    livePhotoVideoId: reader.readStringOrNull(offsets[8]),
    localId: reader.readStringOrNull(offsets[9]),
    ownerId: reader.readLong(offsets[10]),
    remoteId: reader.readStringOrNull(offsets[11]),
    thumbhash: reader.readByteList(offsets[12]),
    type: _AssettypeValueEnumMap[reader.readByteOrNull(offsets[13])] ??
        AssetType.other,
    updatedAt: reader.readDateTime(offsets[14]),
    width: reader.readIntOrNull(offsets[15]),
=======
    isTrashed: reader.readBool(offsets[8]),
    livePhotoVideoId: reader.readStringOrNull(offsets[9]),
    localId: reader.readStringOrNull(offsets[10]),
    ownerId: reader.readLong(offsets[11]),
    remoteId: reader.readStringOrNull(offsets[12]),
    stackCount: reader.readLong(offsets[13]),
    stackParentId: reader.readStringOrNull(offsets[14]),
    type: _AssettypeValueEnumMap[reader.readByteOrNull(offsets[15])] ??
        AssetType.other,
    updatedAt: reader.readDateTime(offsets[16]),
    width: reader.readIntOrNull(offsets[17]),
>>>>>>> 36b3521b
  );
  return object;
}

P _assetDeserializeProp<P>(
  IsarReader reader,
  int propertyId,
  int offset,
  Map<Type, List<int>> allOffsets,
) {
  switch (propertyId) {
    case 0:
      return (reader.readString(offset)) as P;
    case 1:
      return (reader.readLong(offset)) as P;
    case 2:
      return (reader.readDateTime(offset)) as P;
    case 3:
      return (reader.readDateTime(offset)) as P;
    case 4:
      return (reader.readString(offset)) as P;
    case 5:
      return (reader.readIntOrNull(offset)) as P;
    case 6:
      return (reader.readBool(offset)) as P;
    case 7:
      return (reader.readBool(offset)) as P;
    case 8:
      return (reader.readBool(offset)) as P;
    case 9:
      return (reader.readStringOrNull(offset)) as P;
    case 10:
      return (reader.readStringOrNull(offset)) as P;
    case 11:
      return (reader.readLong(offset)) as P;
    case 12:
<<<<<<< HEAD
      return (reader.readByteList(offset)) as P;
    case 13:
      return (_AssettypeValueEnumMap[reader.readByteOrNull(offset)] ??
          AssetType.other) as P;
    case 14:
      return (reader.readDateTime(offset)) as P;
    case 15:
=======
      return (reader.readStringOrNull(offset)) as P;
    case 13:
      return (reader.readLong(offset)) as P;
    case 14:
      return (reader.readStringOrNull(offset)) as P;
    case 15:
      return (_AssettypeValueEnumMap[reader.readByteOrNull(offset)] ??
          AssetType.other) as P;
    case 16:
      return (reader.readDateTime(offset)) as P;
    case 17:
>>>>>>> 36b3521b
      return (reader.readIntOrNull(offset)) as P;
    default:
      throw IsarError('Unknown property with id $propertyId');
  }
}

const _AssettypeEnumValueMap = {
  'other': 0,
  'image': 1,
  'video': 2,
  'audio': 3,
};
const _AssettypeValueEnumMap = {
  0: AssetType.other,
  1: AssetType.image,
  2: AssetType.video,
  3: AssetType.audio,
};

Id _assetGetId(Asset object) {
  return object.id;
}

List<IsarLinkBase<dynamic>> _assetGetLinks(Asset object) {
  return [];
}

void _assetAttach(IsarCollection<dynamic> col, Id id, Asset object) {
  object.id = id;
}

extension AssetByIndex on IsarCollection<Asset> {
  Future<Asset?> getByOwnerIdChecksum(int ownerId, String checksum) {
    return getByIndex(r'ownerId_checksum', [ownerId, checksum]);
  }

  Asset? getByOwnerIdChecksumSync(int ownerId, String checksum) {
    return getByIndexSync(r'ownerId_checksum', [ownerId, checksum]);
  }

  Future<bool> deleteByOwnerIdChecksum(int ownerId, String checksum) {
    return deleteByIndex(r'ownerId_checksum', [ownerId, checksum]);
  }

  bool deleteByOwnerIdChecksumSync(int ownerId, String checksum) {
    return deleteByIndexSync(r'ownerId_checksum', [ownerId, checksum]);
  }

  Future<List<Asset?>> getAllByOwnerIdChecksum(
      List<int> ownerIdValues, List<String> checksumValues) {
    final len = ownerIdValues.length;
    assert(checksumValues.length == len,
        'All index values must have the same length');
    final values = <List<dynamic>>[];
    for (var i = 0; i < len; i++) {
      values.add([ownerIdValues[i], checksumValues[i]]);
    }

    return getAllByIndex(r'ownerId_checksum', values);
  }

  List<Asset?> getAllByOwnerIdChecksumSync(
      List<int> ownerIdValues, List<String> checksumValues) {
    final len = ownerIdValues.length;
    assert(checksumValues.length == len,
        'All index values must have the same length');
    final values = <List<dynamic>>[];
    for (var i = 0; i < len; i++) {
      values.add([ownerIdValues[i], checksumValues[i]]);
    }

    return getAllByIndexSync(r'ownerId_checksum', values);
  }

  Future<int> deleteAllByOwnerIdChecksum(
      List<int> ownerIdValues, List<String> checksumValues) {
    final len = ownerIdValues.length;
    assert(checksumValues.length == len,
        'All index values must have the same length');
    final values = <List<dynamic>>[];
    for (var i = 0; i < len; i++) {
      values.add([ownerIdValues[i], checksumValues[i]]);
    }

    return deleteAllByIndex(r'ownerId_checksum', values);
  }

  int deleteAllByOwnerIdChecksumSync(
      List<int> ownerIdValues, List<String> checksumValues) {
    final len = ownerIdValues.length;
    assert(checksumValues.length == len,
        'All index values must have the same length');
    final values = <List<dynamic>>[];
    for (var i = 0; i < len; i++) {
      values.add([ownerIdValues[i], checksumValues[i]]);
    }

    return deleteAllByIndexSync(r'ownerId_checksum', values);
  }

  Future<Id> putByOwnerIdChecksum(Asset object) {
    return putByIndex(r'ownerId_checksum', object);
  }

  Id putByOwnerIdChecksumSync(Asset object, {bool saveLinks = true}) {
    return putByIndexSync(r'ownerId_checksum', object, saveLinks: saveLinks);
  }

  Future<List<Id>> putAllByOwnerIdChecksum(List<Asset> objects) {
    return putAllByIndex(r'ownerId_checksum', objects);
  }

  List<Id> putAllByOwnerIdChecksumSync(List<Asset> objects,
      {bool saveLinks = true}) {
    return putAllByIndexSync(r'ownerId_checksum', objects,
        saveLinks: saveLinks);
  }
}

extension AssetQueryWhereSort on QueryBuilder<Asset, Asset, QWhere> {
  QueryBuilder<Asset, Asset, QAfterWhere> anyId() {
    return QueryBuilder.apply(this, (query) {
      return query.addWhereClause(const IdWhereClause.any());
    });
  }
}

extension AssetQueryWhere on QueryBuilder<Asset, Asset, QWhereClause> {
  QueryBuilder<Asset, Asset, QAfterWhereClause> idEqualTo(Id id) {
    return QueryBuilder.apply(this, (query) {
      return query.addWhereClause(IdWhereClause.between(
        lower: id,
        upper: id,
      ));
    });
  }

  QueryBuilder<Asset, Asset, QAfterWhereClause> idNotEqualTo(Id id) {
    return QueryBuilder.apply(this, (query) {
      if (query.whereSort == Sort.asc) {
        return query
            .addWhereClause(
              IdWhereClause.lessThan(upper: id, includeUpper: false),
            )
            .addWhereClause(
              IdWhereClause.greaterThan(lower: id, includeLower: false),
            );
      } else {
        return query
            .addWhereClause(
              IdWhereClause.greaterThan(lower: id, includeLower: false),
            )
            .addWhereClause(
              IdWhereClause.lessThan(upper: id, includeUpper: false),
            );
      }
    });
  }

  QueryBuilder<Asset, Asset, QAfterWhereClause> idGreaterThan(Id id,
      {bool include = false}) {
    return QueryBuilder.apply(this, (query) {
      return query.addWhereClause(
        IdWhereClause.greaterThan(lower: id, includeLower: include),
      );
    });
  }

  QueryBuilder<Asset, Asset, QAfterWhereClause> idLessThan(Id id,
      {bool include = false}) {
    return QueryBuilder.apply(this, (query) {
      return query.addWhereClause(
        IdWhereClause.lessThan(upper: id, includeUpper: include),
      );
    });
  }

  QueryBuilder<Asset, Asset, QAfterWhereClause> idBetween(
    Id lowerId,
    Id upperId, {
    bool includeLower = true,
    bool includeUpper = true,
  }) {
    return QueryBuilder.apply(this, (query) {
      return query.addWhereClause(IdWhereClause.between(
        lower: lowerId,
        includeLower: includeLower,
        upper: upperId,
        includeUpper: includeUpper,
      ));
    });
  }

  QueryBuilder<Asset, Asset, QAfterWhereClause> remoteIdIsNull() {
    return QueryBuilder.apply(this, (query) {
      return query.addWhereClause(IndexWhereClause.equalTo(
        indexName: r'remoteId',
        value: [null],
      ));
    });
  }

  QueryBuilder<Asset, Asset, QAfterWhereClause> remoteIdIsNotNull() {
    return QueryBuilder.apply(this, (query) {
      return query.addWhereClause(IndexWhereClause.between(
        indexName: r'remoteId',
        lower: [null],
        includeLower: false,
        upper: [],
      ));
    });
  }

  QueryBuilder<Asset, Asset, QAfterWhereClause> remoteIdEqualTo(
      String? remoteId) {
    return QueryBuilder.apply(this, (query) {
      return query.addWhereClause(IndexWhereClause.equalTo(
        indexName: r'remoteId',
        value: [remoteId],
      ));
    });
  }

  QueryBuilder<Asset, Asset, QAfterWhereClause> remoteIdNotEqualTo(
      String? remoteId) {
    return QueryBuilder.apply(this, (query) {
      if (query.whereSort == Sort.asc) {
        return query
            .addWhereClause(IndexWhereClause.between(
              indexName: r'remoteId',
              lower: [],
              upper: [remoteId],
              includeUpper: false,
            ))
            .addWhereClause(IndexWhereClause.between(
              indexName: r'remoteId',
              lower: [remoteId],
              includeLower: false,
              upper: [],
            ));
      } else {
        return query
            .addWhereClause(IndexWhereClause.between(
              indexName: r'remoteId',
              lower: [remoteId],
              includeLower: false,
              upper: [],
            ))
            .addWhereClause(IndexWhereClause.between(
              indexName: r'remoteId',
              lower: [],
              upper: [remoteId],
              includeUpper: false,
            ));
      }
    });
  }

  QueryBuilder<Asset, Asset, QAfterWhereClause> localIdIsNull() {
    return QueryBuilder.apply(this, (query) {
      return query.addWhereClause(IndexWhereClause.equalTo(
        indexName: r'localId',
        value: [null],
      ));
    });
  }

  QueryBuilder<Asset, Asset, QAfterWhereClause> localIdIsNotNull() {
    return QueryBuilder.apply(this, (query) {
      return query.addWhereClause(IndexWhereClause.between(
        indexName: r'localId',
        lower: [null],
        includeLower: false,
        upper: [],
      ));
    });
  }

  QueryBuilder<Asset, Asset, QAfterWhereClause> localIdEqualTo(
      String? localId) {
    return QueryBuilder.apply(this, (query) {
      return query.addWhereClause(IndexWhereClause.equalTo(
        indexName: r'localId',
        value: [localId],
      ));
    });
  }

  QueryBuilder<Asset, Asset, QAfterWhereClause> localIdNotEqualTo(
      String? localId) {
    return QueryBuilder.apply(this, (query) {
      if (query.whereSort == Sort.asc) {
        return query
            .addWhereClause(IndexWhereClause.between(
              indexName: r'localId',
              lower: [],
              upper: [localId],
              includeUpper: false,
            ))
            .addWhereClause(IndexWhereClause.between(
              indexName: r'localId',
              lower: [localId],
              includeLower: false,
              upper: [],
            ));
      } else {
        return query
            .addWhereClause(IndexWhereClause.between(
              indexName: r'localId',
              lower: [localId],
              includeLower: false,
              upper: [],
            ))
            .addWhereClause(IndexWhereClause.between(
              indexName: r'localId',
              lower: [],
              upper: [localId],
              includeUpper: false,
            ));
      }
    });
  }

  QueryBuilder<Asset, Asset, QAfterWhereClause> ownerIdEqualToAnyChecksum(
      int ownerId) {
    return QueryBuilder.apply(this, (query) {
      return query.addWhereClause(IndexWhereClause.equalTo(
        indexName: r'ownerId_checksum',
        value: [ownerId],
      ));
    });
  }

  QueryBuilder<Asset, Asset, QAfterWhereClause> ownerIdNotEqualToAnyChecksum(
      int ownerId) {
    return QueryBuilder.apply(this, (query) {
      if (query.whereSort == Sort.asc) {
        return query
            .addWhereClause(IndexWhereClause.between(
              indexName: r'ownerId_checksum',
              lower: [],
              upper: [ownerId],
              includeUpper: false,
            ))
            .addWhereClause(IndexWhereClause.between(
              indexName: r'ownerId_checksum',
              lower: [ownerId],
              includeLower: false,
              upper: [],
            ));
      } else {
        return query
            .addWhereClause(IndexWhereClause.between(
              indexName: r'ownerId_checksum',
              lower: [ownerId],
              includeLower: false,
              upper: [],
            ))
            .addWhereClause(IndexWhereClause.between(
              indexName: r'ownerId_checksum',
              lower: [],
              upper: [ownerId],
              includeUpper: false,
            ));
      }
    });
  }

  QueryBuilder<Asset, Asset, QAfterWhereClause> ownerIdGreaterThanAnyChecksum(
    int ownerId, {
    bool include = false,
  }) {
    return QueryBuilder.apply(this, (query) {
      return query.addWhereClause(IndexWhereClause.between(
        indexName: r'ownerId_checksum',
        lower: [ownerId],
        includeLower: include,
        upper: [],
      ));
    });
  }

  QueryBuilder<Asset, Asset, QAfterWhereClause> ownerIdLessThanAnyChecksum(
    int ownerId, {
    bool include = false,
  }) {
    return QueryBuilder.apply(this, (query) {
      return query.addWhereClause(IndexWhereClause.between(
        indexName: r'ownerId_checksum',
        lower: [],
        upper: [ownerId],
        includeUpper: include,
      ));
    });
  }

  QueryBuilder<Asset, Asset, QAfterWhereClause> ownerIdBetweenAnyChecksum(
    int lowerOwnerId,
    int upperOwnerId, {
    bool includeLower = true,
    bool includeUpper = true,
  }) {
    return QueryBuilder.apply(this, (query) {
      return query.addWhereClause(IndexWhereClause.between(
        indexName: r'ownerId_checksum',
        lower: [lowerOwnerId],
        includeLower: includeLower,
        upper: [upperOwnerId],
        includeUpper: includeUpper,
      ));
    });
  }

  QueryBuilder<Asset, Asset, QAfterWhereClause> ownerIdChecksumEqualTo(
      int ownerId, String checksum) {
    return QueryBuilder.apply(this, (query) {
      return query.addWhereClause(IndexWhereClause.equalTo(
        indexName: r'ownerId_checksum',
        value: [ownerId, checksum],
      ));
    });
  }

  QueryBuilder<Asset, Asset, QAfterWhereClause>
      ownerIdEqualToChecksumNotEqualTo(int ownerId, String checksum) {
    return QueryBuilder.apply(this, (query) {
      if (query.whereSort == Sort.asc) {
        return query
            .addWhereClause(IndexWhereClause.between(
              indexName: r'ownerId_checksum',
              lower: [ownerId],
              upper: [ownerId, checksum],
              includeUpper: false,
            ))
            .addWhereClause(IndexWhereClause.between(
              indexName: r'ownerId_checksum',
              lower: [ownerId, checksum],
              includeLower: false,
              upper: [ownerId],
            ));
      } else {
        return query
            .addWhereClause(IndexWhereClause.between(
              indexName: r'ownerId_checksum',
              lower: [ownerId, checksum],
              includeLower: false,
              upper: [ownerId],
            ))
            .addWhereClause(IndexWhereClause.between(
              indexName: r'ownerId_checksum',
              lower: [ownerId],
              upper: [ownerId, checksum],
              includeUpper: false,
            ));
      }
    });
  }
}

extension AssetQueryFilter on QueryBuilder<Asset, Asset, QFilterCondition> {
  QueryBuilder<Asset, Asset, QAfterFilterCondition> checksumEqualTo(
    String value, {
    bool caseSensitive = true,
  }) {
    return QueryBuilder.apply(this, (query) {
      return query.addFilterCondition(FilterCondition.equalTo(
        property: r'checksum',
        value: value,
        caseSensitive: caseSensitive,
      ));
    });
  }

  QueryBuilder<Asset, Asset, QAfterFilterCondition> checksumGreaterThan(
    String value, {
    bool include = false,
    bool caseSensitive = true,
  }) {
    return QueryBuilder.apply(this, (query) {
      return query.addFilterCondition(FilterCondition.greaterThan(
        include: include,
        property: r'checksum',
        value: value,
        caseSensitive: caseSensitive,
      ));
    });
  }

  QueryBuilder<Asset, Asset, QAfterFilterCondition> checksumLessThan(
    String value, {
    bool include = false,
    bool caseSensitive = true,
  }) {
    return QueryBuilder.apply(this, (query) {
      return query.addFilterCondition(FilterCondition.lessThan(
        include: include,
        property: r'checksum',
        value: value,
        caseSensitive: caseSensitive,
      ));
    });
  }

  QueryBuilder<Asset, Asset, QAfterFilterCondition> checksumBetween(
    String lower,
    String upper, {
    bool includeLower = true,
    bool includeUpper = true,
    bool caseSensitive = true,
  }) {
    return QueryBuilder.apply(this, (query) {
      return query.addFilterCondition(FilterCondition.between(
        property: r'checksum',
        lower: lower,
        includeLower: includeLower,
        upper: upper,
        includeUpper: includeUpper,
        caseSensitive: caseSensitive,
      ));
    });
  }

  QueryBuilder<Asset, Asset, QAfterFilterCondition> checksumStartsWith(
    String value, {
    bool caseSensitive = true,
  }) {
    return QueryBuilder.apply(this, (query) {
      return query.addFilterCondition(FilterCondition.startsWith(
        property: r'checksum',
        value: value,
        caseSensitive: caseSensitive,
      ));
    });
  }

  QueryBuilder<Asset, Asset, QAfterFilterCondition> checksumEndsWith(
    String value, {
    bool caseSensitive = true,
  }) {
    return QueryBuilder.apply(this, (query) {
      return query.addFilterCondition(FilterCondition.endsWith(
        property: r'checksum',
        value: value,
        caseSensitive: caseSensitive,
      ));
    });
  }

  QueryBuilder<Asset, Asset, QAfterFilterCondition> checksumContains(
      String value,
      {bool caseSensitive = true}) {
    return QueryBuilder.apply(this, (query) {
      return query.addFilterCondition(FilterCondition.contains(
        property: r'checksum',
        value: value,
        caseSensitive: caseSensitive,
      ));
    });
  }

  QueryBuilder<Asset, Asset, QAfterFilterCondition> checksumMatches(
      String pattern,
      {bool caseSensitive = true}) {
    return QueryBuilder.apply(this, (query) {
      return query.addFilterCondition(FilterCondition.matches(
        property: r'checksum',
        wildcard: pattern,
        caseSensitive: caseSensitive,
      ));
    });
  }

  QueryBuilder<Asset, Asset, QAfterFilterCondition> checksumIsEmpty() {
    return QueryBuilder.apply(this, (query) {
      return query.addFilterCondition(FilterCondition.equalTo(
        property: r'checksum',
        value: '',
      ));
    });
  }

  QueryBuilder<Asset, Asset, QAfterFilterCondition> checksumIsNotEmpty() {
    return QueryBuilder.apply(this, (query) {
      return query.addFilterCondition(FilterCondition.greaterThan(
        property: r'checksum',
        value: '',
      ));
    });
  }

  QueryBuilder<Asset, Asset, QAfterFilterCondition> durationInSecondsEqualTo(
      int value) {
    return QueryBuilder.apply(this, (query) {
      return query.addFilterCondition(FilterCondition.equalTo(
        property: r'durationInSeconds',
        value: value,
      ));
    });
  }

  QueryBuilder<Asset, Asset, QAfterFilterCondition>
      durationInSecondsGreaterThan(
    int value, {
    bool include = false,
  }) {
    return QueryBuilder.apply(this, (query) {
      return query.addFilterCondition(FilterCondition.greaterThan(
        include: include,
        property: r'durationInSeconds',
        value: value,
      ));
    });
  }

  QueryBuilder<Asset, Asset, QAfterFilterCondition> durationInSecondsLessThan(
    int value, {
    bool include = false,
  }) {
    return QueryBuilder.apply(this, (query) {
      return query.addFilterCondition(FilterCondition.lessThan(
        include: include,
        property: r'durationInSeconds',
        value: value,
      ));
    });
  }

  QueryBuilder<Asset, Asset, QAfterFilterCondition> durationInSecondsBetween(
    int lower,
    int upper, {
    bool includeLower = true,
    bool includeUpper = true,
  }) {
    return QueryBuilder.apply(this, (query) {
      return query.addFilterCondition(FilterCondition.between(
        property: r'durationInSeconds',
        lower: lower,
        includeLower: includeLower,
        upper: upper,
        includeUpper: includeUpper,
      ));
    });
  }

  QueryBuilder<Asset, Asset, QAfterFilterCondition> fileCreatedAtEqualTo(
      DateTime value) {
    return QueryBuilder.apply(this, (query) {
      return query.addFilterCondition(FilterCondition.equalTo(
        property: r'fileCreatedAt',
        value: value,
      ));
    });
  }

  QueryBuilder<Asset, Asset, QAfterFilterCondition> fileCreatedAtGreaterThan(
    DateTime value, {
    bool include = false,
  }) {
    return QueryBuilder.apply(this, (query) {
      return query.addFilterCondition(FilterCondition.greaterThan(
        include: include,
        property: r'fileCreatedAt',
        value: value,
      ));
    });
  }

  QueryBuilder<Asset, Asset, QAfterFilterCondition> fileCreatedAtLessThan(
    DateTime value, {
    bool include = false,
  }) {
    return QueryBuilder.apply(this, (query) {
      return query.addFilterCondition(FilterCondition.lessThan(
        include: include,
        property: r'fileCreatedAt',
        value: value,
      ));
    });
  }

  QueryBuilder<Asset, Asset, QAfterFilterCondition> fileCreatedAtBetween(
    DateTime lower,
    DateTime upper, {
    bool includeLower = true,
    bool includeUpper = true,
  }) {
    return QueryBuilder.apply(this, (query) {
      return query.addFilterCondition(FilterCondition.between(
        property: r'fileCreatedAt',
        lower: lower,
        includeLower: includeLower,
        upper: upper,
        includeUpper: includeUpper,
      ));
    });
  }

  QueryBuilder<Asset, Asset, QAfterFilterCondition> fileModifiedAtEqualTo(
      DateTime value) {
    return QueryBuilder.apply(this, (query) {
      return query.addFilterCondition(FilterCondition.equalTo(
        property: r'fileModifiedAt',
        value: value,
      ));
    });
  }

  QueryBuilder<Asset, Asset, QAfterFilterCondition> fileModifiedAtGreaterThan(
    DateTime value, {
    bool include = false,
  }) {
    return QueryBuilder.apply(this, (query) {
      return query.addFilterCondition(FilterCondition.greaterThan(
        include: include,
        property: r'fileModifiedAt',
        value: value,
      ));
    });
  }

  QueryBuilder<Asset, Asset, QAfterFilterCondition> fileModifiedAtLessThan(
    DateTime value, {
    bool include = false,
  }) {
    return QueryBuilder.apply(this, (query) {
      return query.addFilterCondition(FilterCondition.lessThan(
        include: include,
        property: r'fileModifiedAt',
        value: value,
      ));
    });
  }

  QueryBuilder<Asset, Asset, QAfterFilterCondition> fileModifiedAtBetween(
    DateTime lower,
    DateTime upper, {
    bool includeLower = true,
    bool includeUpper = true,
  }) {
    return QueryBuilder.apply(this, (query) {
      return query.addFilterCondition(FilterCondition.between(
        property: r'fileModifiedAt',
        lower: lower,
        includeLower: includeLower,
        upper: upper,
        includeUpper: includeUpper,
      ));
    });
  }

  QueryBuilder<Asset, Asset, QAfterFilterCondition> fileNameEqualTo(
    String value, {
    bool caseSensitive = true,
  }) {
    return QueryBuilder.apply(this, (query) {
      return query.addFilterCondition(FilterCondition.equalTo(
        property: r'fileName',
        value: value,
        caseSensitive: caseSensitive,
      ));
    });
  }

  QueryBuilder<Asset, Asset, QAfterFilterCondition> fileNameGreaterThan(
    String value, {
    bool include = false,
    bool caseSensitive = true,
  }) {
    return QueryBuilder.apply(this, (query) {
      return query.addFilterCondition(FilterCondition.greaterThan(
        include: include,
        property: r'fileName',
        value: value,
        caseSensitive: caseSensitive,
      ));
    });
  }

  QueryBuilder<Asset, Asset, QAfterFilterCondition> fileNameLessThan(
    String value, {
    bool include = false,
    bool caseSensitive = true,
  }) {
    return QueryBuilder.apply(this, (query) {
      return query.addFilterCondition(FilterCondition.lessThan(
        include: include,
        property: r'fileName',
        value: value,
        caseSensitive: caseSensitive,
      ));
    });
  }

  QueryBuilder<Asset, Asset, QAfterFilterCondition> fileNameBetween(
    String lower,
    String upper, {
    bool includeLower = true,
    bool includeUpper = true,
    bool caseSensitive = true,
  }) {
    return QueryBuilder.apply(this, (query) {
      return query.addFilterCondition(FilterCondition.between(
        property: r'fileName',
        lower: lower,
        includeLower: includeLower,
        upper: upper,
        includeUpper: includeUpper,
        caseSensitive: caseSensitive,
      ));
    });
  }

  QueryBuilder<Asset, Asset, QAfterFilterCondition> fileNameStartsWith(
    String value, {
    bool caseSensitive = true,
  }) {
    return QueryBuilder.apply(this, (query) {
      return query.addFilterCondition(FilterCondition.startsWith(
        property: r'fileName',
        value: value,
        caseSensitive: caseSensitive,
      ));
    });
  }

  QueryBuilder<Asset, Asset, QAfterFilterCondition> fileNameEndsWith(
    String value, {
    bool caseSensitive = true,
  }) {
    return QueryBuilder.apply(this, (query) {
      return query.addFilterCondition(FilterCondition.endsWith(
        property: r'fileName',
        value: value,
        caseSensitive: caseSensitive,
      ));
    });
  }

  QueryBuilder<Asset, Asset, QAfterFilterCondition> fileNameContains(
      String value,
      {bool caseSensitive = true}) {
    return QueryBuilder.apply(this, (query) {
      return query.addFilterCondition(FilterCondition.contains(
        property: r'fileName',
        value: value,
        caseSensitive: caseSensitive,
      ));
    });
  }

  QueryBuilder<Asset, Asset, QAfterFilterCondition> fileNameMatches(
      String pattern,
      {bool caseSensitive = true}) {
    return QueryBuilder.apply(this, (query) {
      return query.addFilterCondition(FilterCondition.matches(
        property: r'fileName',
        wildcard: pattern,
        caseSensitive: caseSensitive,
      ));
    });
  }

  QueryBuilder<Asset, Asset, QAfterFilterCondition> fileNameIsEmpty() {
    return QueryBuilder.apply(this, (query) {
      return query.addFilterCondition(FilterCondition.equalTo(
        property: r'fileName',
        value: '',
      ));
    });
  }

  QueryBuilder<Asset, Asset, QAfterFilterCondition> fileNameIsNotEmpty() {
    return QueryBuilder.apply(this, (query) {
      return query.addFilterCondition(FilterCondition.greaterThan(
        property: r'fileName',
        value: '',
      ));
    });
  }

  QueryBuilder<Asset, Asset, QAfterFilterCondition> heightIsNull() {
    return QueryBuilder.apply(this, (query) {
      return query.addFilterCondition(const FilterCondition.isNull(
        property: r'height',
      ));
    });
  }

  QueryBuilder<Asset, Asset, QAfterFilterCondition> heightIsNotNull() {
    return QueryBuilder.apply(this, (query) {
      return query.addFilterCondition(const FilterCondition.isNotNull(
        property: r'height',
      ));
    });
  }

  QueryBuilder<Asset, Asset, QAfterFilterCondition> heightEqualTo(int? value) {
    return QueryBuilder.apply(this, (query) {
      return query.addFilterCondition(FilterCondition.equalTo(
        property: r'height',
        value: value,
      ));
    });
  }

  QueryBuilder<Asset, Asset, QAfterFilterCondition> heightGreaterThan(
    int? value, {
    bool include = false,
  }) {
    return QueryBuilder.apply(this, (query) {
      return query.addFilterCondition(FilterCondition.greaterThan(
        include: include,
        property: r'height',
        value: value,
      ));
    });
  }

  QueryBuilder<Asset, Asset, QAfterFilterCondition> heightLessThan(
    int? value, {
    bool include = false,
  }) {
    return QueryBuilder.apply(this, (query) {
      return query.addFilterCondition(FilterCondition.lessThan(
        include: include,
        property: r'height',
        value: value,
      ));
    });
  }

  QueryBuilder<Asset, Asset, QAfterFilterCondition> heightBetween(
    int? lower,
    int? upper, {
    bool includeLower = true,
    bool includeUpper = true,
  }) {
    return QueryBuilder.apply(this, (query) {
      return query.addFilterCondition(FilterCondition.between(
        property: r'height',
        lower: lower,
        includeLower: includeLower,
        upper: upper,
        includeUpper: includeUpper,
      ));
    });
  }

  QueryBuilder<Asset, Asset, QAfterFilterCondition> idEqualTo(Id value) {
    return QueryBuilder.apply(this, (query) {
      return query.addFilterCondition(FilterCondition.equalTo(
        property: r'id',
        value: value,
      ));
    });
  }

  QueryBuilder<Asset, Asset, QAfterFilterCondition> idGreaterThan(
    Id value, {
    bool include = false,
  }) {
    return QueryBuilder.apply(this, (query) {
      return query.addFilterCondition(FilterCondition.greaterThan(
        include: include,
        property: r'id',
        value: value,
      ));
    });
  }

  QueryBuilder<Asset, Asset, QAfterFilterCondition> idLessThan(
    Id value, {
    bool include = false,
  }) {
    return QueryBuilder.apply(this, (query) {
      return query.addFilterCondition(FilterCondition.lessThan(
        include: include,
        property: r'id',
        value: value,
      ));
    });
  }

  QueryBuilder<Asset, Asset, QAfterFilterCondition> idBetween(
    Id lower,
    Id upper, {
    bool includeLower = true,
    bool includeUpper = true,
  }) {
    return QueryBuilder.apply(this, (query) {
      return query.addFilterCondition(FilterCondition.between(
        property: r'id',
        lower: lower,
        includeLower: includeLower,
        upper: upper,
        includeUpper: includeUpper,
      ));
    });
  }

  QueryBuilder<Asset, Asset, QAfterFilterCondition> isArchivedEqualTo(
      bool value) {
    return QueryBuilder.apply(this, (query) {
      return query.addFilterCondition(FilterCondition.equalTo(
        property: r'isArchived',
        value: value,
      ));
    });
  }

  QueryBuilder<Asset, Asset, QAfterFilterCondition> isFavoriteEqualTo(
      bool value) {
    return QueryBuilder.apply(this, (query) {
      return query.addFilterCondition(FilterCondition.equalTo(
        property: r'isFavorite',
        value: value,
      ));
    });
  }

  QueryBuilder<Asset, Asset, QAfterFilterCondition> isTrashedEqualTo(
      bool value) {
    return QueryBuilder.apply(this, (query) {
      return query.addFilterCondition(FilterCondition.equalTo(
        property: r'isTrashed',
        value: value,
      ));
    });
  }

  QueryBuilder<Asset, Asset, QAfterFilterCondition> livePhotoVideoIdIsNull() {
    return QueryBuilder.apply(this, (query) {
      return query.addFilterCondition(const FilterCondition.isNull(
        property: r'livePhotoVideoId',
      ));
    });
  }

  QueryBuilder<Asset, Asset, QAfterFilterCondition>
      livePhotoVideoIdIsNotNull() {
    return QueryBuilder.apply(this, (query) {
      return query.addFilterCondition(const FilterCondition.isNotNull(
        property: r'livePhotoVideoId',
      ));
    });
  }

  QueryBuilder<Asset, Asset, QAfterFilterCondition> livePhotoVideoIdEqualTo(
    String? value, {
    bool caseSensitive = true,
  }) {
    return QueryBuilder.apply(this, (query) {
      return query.addFilterCondition(FilterCondition.equalTo(
        property: r'livePhotoVideoId',
        value: value,
        caseSensitive: caseSensitive,
      ));
    });
  }

  QueryBuilder<Asset, Asset, QAfterFilterCondition> livePhotoVideoIdGreaterThan(
    String? value, {
    bool include = false,
    bool caseSensitive = true,
  }) {
    return QueryBuilder.apply(this, (query) {
      return query.addFilterCondition(FilterCondition.greaterThan(
        include: include,
        property: r'livePhotoVideoId',
        value: value,
        caseSensitive: caseSensitive,
      ));
    });
  }

  QueryBuilder<Asset, Asset, QAfterFilterCondition> livePhotoVideoIdLessThan(
    String? value, {
    bool include = false,
    bool caseSensitive = true,
  }) {
    return QueryBuilder.apply(this, (query) {
      return query.addFilterCondition(FilterCondition.lessThan(
        include: include,
        property: r'livePhotoVideoId',
        value: value,
        caseSensitive: caseSensitive,
      ));
    });
  }

  QueryBuilder<Asset, Asset, QAfterFilterCondition> livePhotoVideoIdBetween(
    String? lower,
    String? upper, {
    bool includeLower = true,
    bool includeUpper = true,
    bool caseSensitive = true,
  }) {
    return QueryBuilder.apply(this, (query) {
      return query.addFilterCondition(FilterCondition.between(
        property: r'livePhotoVideoId',
        lower: lower,
        includeLower: includeLower,
        upper: upper,
        includeUpper: includeUpper,
        caseSensitive: caseSensitive,
      ));
    });
  }

  QueryBuilder<Asset, Asset, QAfterFilterCondition> livePhotoVideoIdStartsWith(
    String value, {
    bool caseSensitive = true,
  }) {
    return QueryBuilder.apply(this, (query) {
      return query.addFilterCondition(FilterCondition.startsWith(
        property: r'livePhotoVideoId',
        value: value,
        caseSensitive: caseSensitive,
      ));
    });
  }

  QueryBuilder<Asset, Asset, QAfterFilterCondition> livePhotoVideoIdEndsWith(
    String value, {
    bool caseSensitive = true,
  }) {
    return QueryBuilder.apply(this, (query) {
      return query.addFilterCondition(FilterCondition.endsWith(
        property: r'livePhotoVideoId',
        value: value,
        caseSensitive: caseSensitive,
      ));
    });
  }

  QueryBuilder<Asset, Asset, QAfterFilterCondition> livePhotoVideoIdContains(
      String value,
      {bool caseSensitive = true}) {
    return QueryBuilder.apply(this, (query) {
      return query.addFilterCondition(FilterCondition.contains(
        property: r'livePhotoVideoId',
        value: value,
        caseSensitive: caseSensitive,
      ));
    });
  }

  QueryBuilder<Asset, Asset, QAfterFilterCondition> livePhotoVideoIdMatches(
      String pattern,
      {bool caseSensitive = true}) {
    return QueryBuilder.apply(this, (query) {
      return query.addFilterCondition(FilterCondition.matches(
        property: r'livePhotoVideoId',
        wildcard: pattern,
        caseSensitive: caseSensitive,
      ));
    });
  }

  QueryBuilder<Asset, Asset, QAfterFilterCondition> livePhotoVideoIdIsEmpty() {
    return QueryBuilder.apply(this, (query) {
      return query.addFilterCondition(FilterCondition.equalTo(
        property: r'livePhotoVideoId',
        value: '',
      ));
    });
  }

  QueryBuilder<Asset, Asset, QAfterFilterCondition>
      livePhotoVideoIdIsNotEmpty() {
    return QueryBuilder.apply(this, (query) {
      return query.addFilterCondition(FilterCondition.greaterThan(
        property: r'livePhotoVideoId',
        value: '',
      ));
    });
  }

  QueryBuilder<Asset, Asset, QAfterFilterCondition> localIdIsNull() {
    return QueryBuilder.apply(this, (query) {
      return query.addFilterCondition(const FilterCondition.isNull(
        property: r'localId',
      ));
    });
  }

  QueryBuilder<Asset, Asset, QAfterFilterCondition> localIdIsNotNull() {
    return QueryBuilder.apply(this, (query) {
      return query.addFilterCondition(const FilterCondition.isNotNull(
        property: r'localId',
      ));
    });
  }

  QueryBuilder<Asset, Asset, QAfterFilterCondition> localIdEqualTo(
    String? value, {
    bool caseSensitive = true,
  }) {
    return QueryBuilder.apply(this, (query) {
      return query.addFilterCondition(FilterCondition.equalTo(
        property: r'localId',
        value: value,
        caseSensitive: caseSensitive,
      ));
    });
  }

  QueryBuilder<Asset, Asset, QAfterFilterCondition> localIdGreaterThan(
    String? value, {
    bool include = false,
    bool caseSensitive = true,
  }) {
    return QueryBuilder.apply(this, (query) {
      return query.addFilterCondition(FilterCondition.greaterThan(
        include: include,
        property: r'localId',
        value: value,
        caseSensitive: caseSensitive,
      ));
    });
  }

  QueryBuilder<Asset, Asset, QAfterFilterCondition> localIdLessThan(
    String? value, {
    bool include = false,
    bool caseSensitive = true,
  }) {
    return QueryBuilder.apply(this, (query) {
      return query.addFilterCondition(FilterCondition.lessThan(
        include: include,
        property: r'localId',
        value: value,
        caseSensitive: caseSensitive,
      ));
    });
  }

  QueryBuilder<Asset, Asset, QAfterFilterCondition> localIdBetween(
    String? lower,
    String? upper, {
    bool includeLower = true,
    bool includeUpper = true,
    bool caseSensitive = true,
  }) {
    return QueryBuilder.apply(this, (query) {
      return query.addFilterCondition(FilterCondition.between(
        property: r'localId',
        lower: lower,
        includeLower: includeLower,
        upper: upper,
        includeUpper: includeUpper,
        caseSensitive: caseSensitive,
      ));
    });
  }

  QueryBuilder<Asset, Asset, QAfterFilterCondition> localIdStartsWith(
    String value, {
    bool caseSensitive = true,
  }) {
    return QueryBuilder.apply(this, (query) {
      return query.addFilterCondition(FilterCondition.startsWith(
        property: r'localId',
        value: value,
        caseSensitive: caseSensitive,
      ));
    });
  }

  QueryBuilder<Asset, Asset, QAfterFilterCondition> localIdEndsWith(
    String value, {
    bool caseSensitive = true,
  }) {
    return QueryBuilder.apply(this, (query) {
      return query.addFilterCondition(FilterCondition.endsWith(
        property: r'localId',
        value: value,
        caseSensitive: caseSensitive,
      ));
    });
  }

  QueryBuilder<Asset, Asset, QAfterFilterCondition> localIdContains(
      String value,
      {bool caseSensitive = true}) {
    return QueryBuilder.apply(this, (query) {
      return query.addFilterCondition(FilterCondition.contains(
        property: r'localId',
        value: value,
        caseSensitive: caseSensitive,
      ));
    });
  }

  QueryBuilder<Asset, Asset, QAfterFilterCondition> localIdMatches(
      String pattern,
      {bool caseSensitive = true}) {
    return QueryBuilder.apply(this, (query) {
      return query.addFilterCondition(FilterCondition.matches(
        property: r'localId',
        wildcard: pattern,
        caseSensitive: caseSensitive,
      ));
    });
  }

  QueryBuilder<Asset, Asset, QAfterFilterCondition> localIdIsEmpty() {
    return QueryBuilder.apply(this, (query) {
      return query.addFilterCondition(FilterCondition.equalTo(
        property: r'localId',
        value: '',
      ));
    });
  }

  QueryBuilder<Asset, Asset, QAfterFilterCondition> localIdIsNotEmpty() {
    return QueryBuilder.apply(this, (query) {
      return query.addFilterCondition(FilterCondition.greaterThan(
        property: r'localId',
        value: '',
      ));
    });
  }

  QueryBuilder<Asset, Asset, QAfterFilterCondition> ownerIdEqualTo(int value) {
    return QueryBuilder.apply(this, (query) {
      return query.addFilterCondition(FilterCondition.equalTo(
        property: r'ownerId',
        value: value,
      ));
    });
  }

  QueryBuilder<Asset, Asset, QAfterFilterCondition> ownerIdGreaterThan(
    int value, {
    bool include = false,
  }) {
    return QueryBuilder.apply(this, (query) {
      return query.addFilterCondition(FilterCondition.greaterThan(
        include: include,
        property: r'ownerId',
        value: value,
      ));
    });
  }

  QueryBuilder<Asset, Asset, QAfterFilterCondition> ownerIdLessThan(
    int value, {
    bool include = false,
  }) {
    return QueryBuilder.apply(this, (query) {
      return query.addFilterCondition(FilterCondition.lessThan(
        include: include,
        property: r'ownerId',
        value: value,
      ));
    });
  }

  QueryBuilder<Asset, Asset, QAfterFilterCondition> ownerIdBetween(
    int lower,
    int upper, {
    bool includeLower = true,
    bool includeUpper = true,
  }) {
    return QueryBuilder.apply(this, (query) {
      return query.addFilterCondition(FilterCondition.between(
        property: r'ownerId',
        lower: lower,
        includeLower: includeLower,
        upper: upper,
        includeUpper: includeUpper,
      ));
    });
  }

  QueryBuilder<Asset, Asset, QAfterFilterCondition> remoteIdIsNull() {
    return QueryBuilder.apply(this, (query) {
      return query.addFilterCondition(const FilterCondition.isNull(
        property: r'remoteId',
      ));
    });
  }

  QueryBuilder<Asset, Asset, QAfterFilterCondition> remoteIdIsNotNull() {
    return QueryBuilder.apply(this, (query) {
      return query.addFilterCondition(const FilterCondition.isNotNull(
        property: r'remoteId',
      ));
    });
  }

  QueryBuilder<Asset, Asset, QAfterFilterCondition> remoteIdEqualTo(
    String? value, {
    bool caseSensitive = true,
  }) {
    return QueryBuilder.apply(this, (query) {
      return query.addFilterCondition(FilterCondition.equalTo(
        property: r'remoteId',
        value: value,
        caseSensitive: caseSensitive,
      ));
    });
  }

  QueryBuilder<Asset, Asset, QAfterFilterCondition> remoteIdGreaterThan(
    String? value, {
    bool include = false,
    bool caseSensitive = true,
  }) {
    return QueryBuilder.apply(this, (query) {
      return query.addFilterCondition(FilterCondition.greaterThan(
        include: include,
        property: r'remoteId',
        value: value,
        caseSensitive: caseSensitive,
      ));
    });
  }

  QueryBuilder<Asset, Asset, QAfterFilterCondition> remoteIdLessThan(
    String? value, {
    bool include = false,
    bool caseSensitive = true,
  }) {
    return QueryBuilder.apply(this, (query) {
      return query.addFilterCondition(FilterCondition.lessThan(
        include: include,
        property: r'remoteId',
        value: value,
        caseSensitive: caseSensitive,
      ));
    });
  }

  QueryBuilder<Asset, Asset, QAfterFilterCondition> remoteIdBetween(
    String? lower,
    String? upper, {
    bool includeLower = true,
    bool includeUpper = true,
    bool caseSensitive = true,
  }) {
    return QueryBuilder.apply(this, (query) {
      return query.addFilterCondition(FilterCondition.between(
        property: r'remoteId',
        lower: lower,
        includeLower: includeLower,
        upper: upper,
        includeUpper: includeUpper,
        caseSensitive: caseSensitive,
      ));
    });
  }

  QueryBuilder<Asset, Asset, QAfterFilterCondition> remoteIdStartsWith(
    String value, {
    bool caseSensitive = true,
  }) {
    return QueryBuilder.apply(this, (query) {
      return query.addFilterCondition(FilterCondition.startsWith(
        property: r'remoteId',
        value: value,
        caseSensitive: caseSensitive,
      ));
    });
  }

  QueryBuilder<Asset, Asset, QAfterFilterCondition> remoteIdEndsWith(
    String value, {
    bool caseSensitive = true,
  }) {
    return QueryBuilder.apply(this, (query) {
      return query.addFilterCondition(FilterCondition.endsWith(
        property: r'remoteId',
        value: value,
        caseSensitive: caseSensitive,
      ));
    });
  }

  QueryBuilder<Asset, Asset, QAfterFilterCondition> remoteIdContains(
      String value,
      {bool caseSensitive = true}) {
    return QueryBuilder.apply(this, (query) {
      return query.addFilterCondition(FilterCondition.contains(
        property: r'remoteId',
        value: value,
        caseSensitive: caseSensitive,
      ));
    });
  }

  QueryBuilder<Asset, Asset, QAfterFilterCondition> remoteIdMatches(
      String pattern,
      {bool caseSensitive = true}) {
    return QueryBuilder.apply(this, (query) {
      return query.addFilterCondition(FilterCondition.matches(
        property: r'remoteId',
        wildcard: pattern,
        caseSensitive: caseSensitive,
      ));
    });
  }

  QueryBuilder<Asset, Asset, QAfterFilterCondition> remoteIdIsEmpty() {
    return QueryBuilder.apply(this, (query) {
      return query.addFilterCondition(FilterCondition.equalTo(
        property: r'remoteId',
        value: '',
      ));
    });
  }

  QueryBuilder<Asset, Asset, QAfterFilterCondition> remoteIdIsNotEmpty() {
    return QueryBuilder.apply(this, (query) {
      return query.addFilterCondition(FilterCondition.greaterThan(
        property: r'remoteId',
        value: '',
      ));
    });
  }

<<<<<<< HEAD
  QueryBuilder<Asset, Asset, QAfterFilterCondition> thumbhashIsNull() {
    return QueryBuilder.apply(this, (query) {
      return query.addFilterCondition(const FilterCondition.isNull(
        property: r'thumbhash',
      ));
    });
  }

  QueryBuilder<Asset, Asset, QAfterFilterCondition> thumbhashIsNotNull() {
    return QueryBuilder.apply(this, (query) {
      return query.addFilterCondition(const FilterCondition.isNotNull(
        property: r'thumbhash',
      ));
    });
  }

  QueryBuilder<Asset, Asset, QAfterFilterCondition> thumbhashElementEqualTo(
      int value) {
    return QueryBuilder.apply(this, (query) {
      return query.addFilterCondition(FilterCondition.equalTo(
        property: r'thumbhash',
=======
  QueryBuilder<Asset, Asset, QAfterFilterCondition> stackCountEqualTo(
      int value) {
    return QueryBuilder.apply(this, (query) {
      return query.addFilterCondition(FilterCondition.equalTo(
        property: r'stackCount',
>>>>>>> 36b3521b
        value: value,
      ));
    });
  }

<<<<<<< HEAD
  QueryBuilder<Asset, Asset, QAfterFilterCondition> thumbhashElementGreaterThan(
=======
  QueryBuilder<Asset, Asset, QAfterFilterCondition> stackCountGreaterThan(
>>>>>>> 36b3521b
    int value, {
    bool include = false,
  }) {
    return QueryBuilder.apply(this, (query) {
      return query.addFilterCondition(FilterCondition.greaterThan(
        include: include,
<<<<<<< HEAD
        property: r'thumbhash',
=======
        property: r'stackCount',
>>>>>>> 36b3521b
        value: value,
      ));
    });
  }

<<<<<<< HEAD
  QueryBuilder<Asset, Asset, QAfterFilterCondition> thumbhashElementLessThan(
=======
  QueryBuilder<Asset, Asset, QAfterFilterCondition> stackCountLessThan(
>>>>>>> 36b3521b
    int value, {
    bool include = false,
  }) {
    return QueryBuilder.apply(this, (query) {
      return query.addFilterCondition(FilterCondition.lessThan(
        include: include,
<<<<<<< HEAD
        property: r'thumbhash',
=======
        property: r'stackCount',
>>>>>>> 36b3521b
        value: value,
      ));
    });
  }

<<<<<<< HEAD
  QueryBuilder<Asset, Asset, QAfterFilterCondition> thumbhashElementBetween(
=======
  QueryBuilder<Asset, Asset, QAfterFilterCondition> stackCountBetween(
>>>>>>> 36b3521b
    int lower,
    int upper, {
    bool includeLower = true,
    bool includeUpper = true,
  }) {
    return QueryBuilder.apply(this, (query) {
      return query.addFilterCondition(FilterCondition.between(
<<<<<<< HEAD
        property: r'thumbhash',
=======
        property: r'stackCount',
>>>>>>> 36b3521b
        lower: lower,
        includeLower: includeLower,
        upper: upper,
        includeUpper: includeUpper,
      ));
    });
  }

<<<<<<< HEAD
  QueryBuilder<Asset, Asset, QAfterFilterCondition> thumbhashLengthEqualTo(
      int length) {
    return QueryBuilder.apply(this, (query) {
      return query.listLength(
        r'thumbhash',
        length,
        true,
        length,
        true,
      );
    });
  }

  QueryBuilder<Asset, Asset, QAfterFilterCondition> thumbhashIsEmpty() {
    return QueryBuilder.apply(this, (query) {
      return query.listLength(
        r'thumbhash',
        0,
        true,
        0,
        true,
      );
    });
  }

  QueryBuilder<Asset, Asset, QAfterFilterCondition> thumbhashIsNotEmpty() {
    return QueryBuilder.apply(this, (query) {
      return query.listLength(
        r'thumbhash',
        0,
        false,
        999999,
        true,
      );
    });
  }

  QueryBuilder<Asset, Asset, QAfterFilterCondition> thumbhashLengthLessThan(
    int length, {
    bool include = false,
  }) {
    return QueryBuilder.apply(this, (query) {
      return query.listLength(
        r'thumbhash',
        0,
        true,
        length,
        include,
      );
    });
  }

  QueryBuilder<Asset, Asset, QAfterFilterCondition> thumbhashLengthGreaterThan(
    int length, {
    bool include = false,
  }) {
    return QueryBuilder.apply(this, (query) {
      return query.listLength(
        r'thumbhash',
        length,
        include,
        999999,
        true,
      );
    });
  }

  QueryBuilder<Asset, Asset, QAfterFilterCondition> thumbhashLengthBetween(
    int lower,
    int upper, {
    bool includeLower = true,
    bool includeUpper = true,
  }) {
    return QueryBuilder.apply(this, (query) {
      return query.listLength(
        r'thumbhash',
        lower,
        includeLower,
        upper,
        includeUpper,
      );
=======
  QueryBuilder<Asset, Asset, QAfterFilterCondition> stackParentIdIsNull() {
    return QueryBuilder.apply(this, (query) {
      return query.addFilterCondition(const FilterCondition.isNull(
        property: r'stackParentId',
      ));
    });
  }

  QueryBuilder<Asset, Asset, QAfterFilterCondition> stackParentIdIsNotNull() {
    return QueryBuilder.apply(this, (query) {
      return query.addFilterCondition(const FilterCondition.isNotNull(
        property: r'stackParentId',
      ));
    });
  }

  QueryBuilder<Asset, Asset, QAfterFilterCondition> stackParentIdEqualTo(
    String? value, {
    bool caseSensitive = true,
  }) {
    return QueryBuilder.apply(this, (query) {
      return query.addFilterCondition(FilterCondition.equalTo(
        property: r'stackParentId',
        value: value,
        caseSensitive: caseSensitive,
      ));
    });
  }

  QueryBuilder<Asset, Asset, QAfterFilterCondition> stackParentIdGreaterThan(
    String? value, {
    bool include = false,
    bool caseSensitive = true,
  }) {
    return QueryBuilder.apply(this, (query) {
      return query.addFilterCondition(FilterCondition.greaterThan(
        include: include,
        property: r'stackParentId',
        value: value,
        caseSensitive: caseSensitive,
      ));
    });
  }

  QueryBuilder<Asset, Asset, QAfterFilterCondition> stackParentIdLessThan(
    String? value, {
    bool include = false,
    bool caseSensitive = true,
  }) {
    return QueryBuilder.apply(this, (query) {
      return query.addFilterCondition(FilterCondition.lessThan(
        include: include,
        property: r'stackParentId',
        value: value,
        caseSensitive: caseSensitive,
      ));
    });
  }

  QueryBuilder<Asset, Asset, QAfterFilterCondition> stackParentIdBetween(
    String? lower,
    String? upper, {
    bool includeLower = true,
    bool includeUpper = true,
    bool caseSensitive = true,
  }) {
    return QueryBuilder.apply(this, (query) {
      return query.addFilterCondition(FilterCondition.between(
        property: r'stackParentId',
        lower: lower,
        includeLower: includeLower,
        upper: upper,
        includeUpper: includeUpper,
        caseSensitive: caseSensitive,
      ));
    });
  }

  QueryBuilder<Asset, Asset, QAfterFilterCondition> stackParentIdStartsWith(
    String value, {
    bool caseSensitive = true,
  }) {
    return QueryBuilder.apply(this, (query) {
      return query.addFilterCondition(FilterCondition.startsWith(
        property: r'stackParentId',
        value: value,
        caseSensitive: caseSensitive,
      ));
    });
  }

  QueryBuilder<Asset, Asset, QAfterFilterCondition> stackParentIdEndsWith(
    String value, {
    bool caseSensitive = true,
  }) {
    return QueryBuilder.apply(this, (query) {
      return query.addFilterCondition(FilterCondition.endsWith(
        property: r'stackParentId',
        value: value,
        caseSensitive: caseSensitive,
      ));
    });
  }

  QueryBuilder<Asset, Asset, QAfterFilterCondition> stackParentIdContains(
      String value,
      {bool caseSensitive = true}) {
    return QueryBuilder.apply(this, (query) {
      return query.addFilterCondition(FilterCondition.contains(
        property: r'stackParentId',
        value: value,
        caseSensitive: caseSensitive,
      ));
    });
  }

  QueryBuilder<Asset, Asset, QAfterFilterCondition> stackParentIdMatches(
      String pattern,
      {bool caseSensitive = true}) {
    return QueryBuilder.apply(this, (query) {
      return query.addFilterCondition(FilterCondition.matches(
        property: r'stackParentId',
        wildcard: pattern,
        caseSensitive: caseSensitive,
      ));
    });
  }

  QueryBuilder<Asset, Asset, QAfterFilterCondition> stackParentIdIsEmpty() {
    return QueryBuilder.apply(this, (query) {
      return query.addFilterCondition(FilterCondition.equalTo(
        property: r'stackParentId',
        value: '',
      ));
    });
  }

  QueryBuilder<Asset, Asset, QAfterFilterCondition> stackParentIdIsNotEmpty() {
    return QueryBuilder.apply(this, (query) {
      return query.addFilterCondition(FilterCondition.greaterThan(
        property: r'stackParentId',
        value: '',
      ));
>>>>>>> 36b3521b
    });
  }

  QueryBuilder<Asset, Asset, QAfterFilterCondition> typeEqualTo(
      AssetType value) {
    return QueryBuilder.apply(this, (query) {
      return query.addFilterCondition(FilterCondition.equalTo(
        property: r'type',
        value: value,
      ));
    });
  }

  QueryBuilder<Asset, Asset, QAfterFilterCondition> typeGreaterThan(
    AssetType value, {
    bool include = false,
  }) {
    return QueryBuilder.apply(this, (query) {
      return query.addFilterCondition(FilterCondition.greaterThan(
        include: include,
        property: r'type',
        value: value,
      ));
    });
  }

  QueryBuilder<Asset, Asset, QAfterFilterCondition> typeLessThan(
    AssetType value, {
    bool include = false,
  }) {
    return QueryBuilder.apply(this, (query) {
      return query.addFilterCondition(FilterCondition.lessThan(
        include: include,
        property: r'type',
        value: value,
      ));
    });
  }

  QueryBuilder<Asset, Asset, QAfterFilterCondition> typeBetween(
    AssetType lower,
    AssetType upper, {
    bool includeLower = true,
    bool includeUpper = true,
  }) {
    return QueryBuilder.apply(this, (query) {
      return query.addFilterCondition(FilterCondition.between(
        property: r'type',
        lower: lower,
        includeLower: includeLower,
        upper: upper,
        includeUpper: includeUpper,
      ));
    });
  }

  QueryBuilder<Asset, Asset, QAfterFilterCondition> updatedAtEqualTo(
      DateTime value) {
    return QueryBuilder.apply(this, (query) {
      return query.addFilterCondition(FilterCondition.equalTo(
        property: r'updatedAt',
        value: value,
      ));
    });
  }

  QueryBuilder<Asset, Asset, QAfterFilterCondition> updatedAtGreaterThan(
    DateTime value, {
    bool include = false,
  }) {
    return QueryBuilder.apply(this, (query) {
      return query.addFilterCondition(FilterCondition.greaterThan(
        include: include,
        property: r'updatedAt',
        value: value,
      ));
    });
  }

  QueryBuilder<Asset, Asset, QAfterFilterCondition> updatedAtLessThan(
    DateTime value, {
    bool include = false,
  }) {
    return QueryBuilder.apply(this, (query) {
      return query.addFilterCondition(FilterCondition.lessThan(
        include: include,
        property: r'updatedAt',
        value: value,
      ));
    });
  }

  QueryBuilder<Asset, Asset, QAfterFilterCondition> updatedAtBetween(
    DateTime lower,
    DateTime upper, {
    bool includeLower = true,
    bool includeUpper = true,
  }) {
    return QueryBuilder.apply(this, (query) {
      return query.addFilterCondition(FilterCondition.between(
        property: r'updatedAt',
        lower: lower,
        includeLower: includeLower,
        upper: upper,
        includeUpper: includeUpper,
      ));
    });
  }

  QueryBuilder<Asset, Asset, QAfterFilterCondition> widthIsNull() {
    return QueryBuilder.apply(this, (query) {
      return query.addFilterCondition(const FilterCondition.isNull(
        property: r'width',
      ));
    });
  }

  QueryBuilder<Asset, Asset, QAfterFilterCondition> widthIsNotNull() {
    return QueryBuilder.apply(this, (query) {
      return query.addFilterCondition(const FilterCondition.isNotNull(
        property: r'width',
      ));
    });
  }

  QueryBuilder<Asset, Asset, QAfterFilterCondition> widthEqualTo(int? value) {
    return QueryBuilder.apply(this, (query) {
      return query.addFilterCondition(FilterCondition.equalTo(
        property: r'width',
        value: value,
      ));
    });
  }

  QueryBuilder<Asset, Asset, QAfterFilterCondition> widthGreaterThan(
    int? value, {
    bool include = false,
  }) {
    return QueryBuilder.apply(this, (query) {
      return query.addFilterCondition(FilterCondition.greaterThan(
        include: include,
        property: r'width',
        value: value,
      ));
    });
  }

  QueryBuilder<Asset, Asset, QAfterFilterCondition> widthLessThan(
    int? value, {
    bool include = false,
  }) {
    return QueryBuilder.apply(this, (query) {
      return query.addFilterCondition(FilterCondition.lessThan(
        include: include,
        property: r'width',
        value: value,
      ));
    });
  }

  QueryBuilder<Asset, Asset, QAfterFilterCondition> widthBetween(
    int? lower,
    int? upper, {
    bool includeLower = true,
    bool includeUpper = true,
  }) {
    return QueryBuilder.apply(this, (query) {
      return query.addFilterCondition(FilterCondition.between(
        property: r'width',
        lower: lower,
        includeLower: includeLower,
        upper: upper,
        includeUpper: includeUpper,
      ));
    });
  }
}

extension AssetQueryObject on QueryBuilder<Asset, Asset, QFilterCondition> {}

extension AssetQueryLinks on QueryBuilder<Asset, Asset, QFilterCondition> {}

extension AssetQuerySortBy on QueryBuilder<Asset, Asset, QSortBy> {
  QueryBuilder<Asset, Asset, QAfterSortBy> sortByChecksum() {
    return QueryBuilder.apply(this, (query) {
      return query.addSortBy(r'checksum', Sort.asc);
    });
  }

  QueryBuilder<Asset, Asset, QAfterSortBy> sortByChecksumDesc() {
    return QueryBuilder.apply(this, (query) {
      return query.addSortBy(r'checksum', Sort.desc);
    });
  }

  QueryBuilder<Asset, Asset, QAfterSortBy> sortByDurationInSeconds() {
    return QueryBuilder.apply(this, (query) {
      return query.addSortBy(r'durationInSeconds', Sort.asc);
    });
  }

  QueryBuilder<Asset, Asset, QAfterSortBy> sortByDurationInSecondsDesc() {
    return QueryBuilder.apply(this, (query) {
      return query.addSortBy(r'durationInSeconds', Sort.desc);
    });
  }

  QueryBuilder<Asset, Asset, QAfterSortBy> sortByFileCreatedAt() {
    return QueryBuilder.apply(this, (query) {
      return query.addSortBy(r'fileCreatedAt', Sort.asc);
    });
  }

  QueryBuilder<Asset, Asset, QAfterSortBy> sortByFileCreatedAtDesc() {
    return QueryBuilder.apply(this, (query) {
      return query.addSortBy(r'fileCreatedAt', Sort.desc);
    });
  }

  QueryBuilder<Asset, Asset, QAfterSortBy> sortByFileModifiedAt() {
    return QueryBuilder.apply(this, (query) {
      return query.addSortBy(r'fileModifiedAt', Sort.asc);
    });
  }

  QueryBuilder<Asset, Asset, QAfterSortBy> sortByFileModifiedAtDesc() {
    return QueryBuilder.apply(this, (query) {
      return query.addSortBy(r'fileModifiedAt', Sort.desc);
    });
  }

  QueryBuilder<Asset, Asset, QAfterSortBy> sortByFileName() {
    return QueryBuilder.apply(this, (query) {
      return query.addSortBy(r'fileName', Sort.asc);
    });
  }

  QueryBuilder<Asset, Asset, QAfterSortBy> sortByFileNameDesc() {
    return QueryBuilder.apply(this, (query) {
      return query.addSortBy(r'fileName', Sort.desc);
    });
  }

  QueryBuilder<Asset, Asset, QAfterSortBy> sortByHeight() {
    return QueryBuilder.apply(this, (query) {
      return query.addSortBy(r'height', Sort.asc);
    });
  }

  QueryBuilder<Asset, Asset, QAfterSortBy> sortByHeightDesc() {
    return QueryBuilder.apply(this, (query) {
      return query.addSortBy(r'height', Sort.desc);
    });
  }

  QueryBuilder<Asset, Asset, QAfterSortBy> sortByIsArchived() {
    return QueryBuilder.apply(this, (query) {
      return query.addSortBy(r'isArchived', Sort.asc);
    });
  }

  QueryBuilder<Asset, Asset, QAfterSortBy> sortByIsArchivedDesc() {
    return QueryBuilder.apply(this, (query) {
      return query.addSortBy(r'isArchived', Sort.desc);
    });
  }

  QueryBuilder<Asset, Asset, QAfterSortBy> sortByIsFavorite() {
    return QueryBuilder.apply(this, (query) {
      return query.addSortBy(r'isFavorite', Sort.asc);
    });
  }

  QueryBuilder<Asset, Asset, QAfterSortBy> sortByIsFavoriteDesc() {
    return QueryBuilder.apply(this, (query) {
      return query.addSortBy(r'isFavorite', Sort.desc);
    });
  }

  QueryBuilder<Asset, Asset, QAfterSortBy> sortByIsTrashed() {
    return QueryBuilder.apply(this, (query) {
      return query.addSortBy(r'isTrashed', Sort.asc);
    });
  }

  QueryBuilder<Asset, Asset, QAfterSortBy> sortByIsTrashedDesc() {
    return QueryBuilder.apply(this, (query) {
      return query.addSortBy(r'isTrashed', Sort.desc);
    });
  }

  QueryBuilder<Asset, Asset, QAfterSortBy> sortByLivePhotoVideoId() {
    return QueryBuilder.apply(this, (query) {
      return query.addSortBy(r'livePhotoVideoId', Sort.asc);
    });
  }

  QueryBuilder<Asset, Asset, QAfterSortBy> sortByLivePhotoVideoIdDesc() {
    return QueryBuilder.apply(this, (query) {
      return query.addSortBy(r'livePhotoVideoId', Sort.desc);
    });
  }

  QueryBuilder<Asset, Asset, QAfterSortBy> sortByLocalId() {
    return QueryBuilder.apply(this, (query) {
      return query.addSortBy(r'localId', Sort.asc);
    });
  }

  QueryBuilder<Asset, Asset, QAfterSortBy> sortByLocalIdDesc() {
    return QueryBuilder.apply(this, (query) {
      return query.addSortBy(r'localId', Sort.desc);
    });
  }

  QueryBuilder<Asset, Asset, QAfterSortBy> sortByOwnerId() {
    return QueryBuilder.apply(this, (query) {
      return query.addSortBy(r'ownerId', Sort.asc);
    });
  }

  QueryBuilder<Asset, Asset, QAfterSortBy> sortByOwnerIdDesc() {
    return QueryBuilder.apply(this, (query) {
      return query.addSortBy(r'ownerId', Sort.desc);
    });
  }

  QueryBuilder<Asset, Asset, QAfterSortBy> sortByRemoteId() {
    return QueryBuilder.apply(this, (query) {
      return query.addSortBy(r'remoteId', Sort.asc);
    });
  }

  QueryBuilder<Asset, Asset, QAfterSortBy> sortByRemoteIdDesc() {
    return QueryBuilder.apply(this, (query) {
      return query.addSortBy(r'remoteId', Sort.desc);
    });
  }

  QueryBuilder<Asset, Asset, QAfterSortBy> sortByStackCount() {
    return QueryBuilder.apply(this, (query) {
      return query.addSortBy(r'stackCount', Sort.asc);
    });
  }

  QueryBuilder<Asset, Asset, QAfterSortBy> sortByStackCountDesc() {
    return QueryBuilder.apply(this, (query) {
      return query.addSortBy(r'stackCount', Sort.desc);
    });
  }

  QueryBuilder<Asset, Asset, QAfterSortBy> sortByStackParentId() {
    return QueryBuilder.apply(this, (query) {
      return query.addSortBy(r'stackParentId', Sort.asc);
    });
  }

  QueryBuilder<Asset, Asset, QAfterSortBy> sortByStackParentIdDesc() {
    return QueryBuilder.apply(this, (query) {
      return query.addSortBy(r'stackParentId', Sort.desc);
    });
  }

  QueryBuilder<Asset, Asset, QAfterSortBy> sortByType() {
    return QueryBuilder.apply(this, (query) {
      return query.addSortBy(r'type', Sort.asc);
    });
  }

  QueryBuilder<Asset, Asset, QAfterSortBy> sortByTypeDesc() {
    return QueryBuilder.apply(this, (query) {
      return query.addSortBy(r'type', Sort.desc);
    });
  }

  QueryBuilder<Asset, Asset, QAfterSortBy> sortByUpdatedAt() {
    return QueryBuilder.apply(this, (query) {
      return query.addSortBy(r'updatedAt', Sort.asc);
    });
  }

  QueryBuilder<Asset, Asset, QAfterSortBy> sortByUpdatedAtDesc() {
    return QueryBuilder.apply(this, (query) {
      return query.addSortBy(r'updatedAt', Sort.desc);
    });
  }

  QueryBuilder<Asset, Asset, QAfterSortBy> sortByWidth() {
    return QueryBuilder.apply(this, (query) {
      return query.addSortBy(r'width', Sort.asc);
    });
  }

  QueryBuilder<Asset, Asset, QAfterSortBy> sortByWidthDesc() {
    return QueryBuilder.apply(this, (query) {
      return query.addSortBy(r'width', Sort.desc);
    });
  }
}

extension AssetQuerySortThenBy on QueryBuilder<Asset, Asset, QSortThenBy> {
  QueryBuilder<Asset, Asset, QAfterSortBy> thenByChecksum() {
    return QueryBuilder.apply(this, (query) {
      return query.addSortBy(r'checksum', Sort.asc);
    });
  }

  QueryBuilder<Asset, Asset, QAfterSortBy> thenByChecksumDesc() {
    return QueryBuilder.apply(this, (query) {
      return query.addSortBy(r'checksum', Sort.desc);
    });
  }

  QueryBuilder<Asset, Asset, QAfterSortBy> thenByDurationInSeconds() {
    return QueryBuilder.apply(this, (query) {
      return query.addSortBy(r'durationInSeconds', Sort.asc);
    });
  }

  QueryBuilder<Asset, Asset, QAfterSortBy> thenByDurationInSecondsDesc() {
    return QueryBuilder.apply(this, (query) {
      return query.addSortBy(r'durationInSeconds', Sort.desc);
    });
  }

  QueryBuilder<Asset, Asset, QAfterSortBy> thenByFileCreatedAt() {
    return QueryBuilder.apply(this, (query) {
      return query.addSortBy(r'fileCreatedAt', Sort.asc);
    });
  }

  QueryBuilder<Asset, Asset, QAfterSortBy> thenByFileCreatedAtDesc() {
    return QueryBuilder.apply(this, (query) {
      return query.addSortBy(r'fileCreatedAt', Sort.desc);
    });
  }

  QueryBuilder<Asset, Asset, QAfterSortBy> thenByFileModifiedAt() {
    return QueryBuilder.apply(this, (query) {
      return query.addSortBy(r'fileModifiedAt', Sort.asc);
    });
  }

  QueryBuilder<Asset, Asset, QAfterSortBy> thenByFileModifiedAtDesc() {
    return QueryBuilder.apply(this, (query) {
      return query.addSortBy(r'fileModifiedAt', Sort.desc);
    });
  }

  QueryBuilder<Asset, Asset, QAfterSortBy> thenByFileName() {
    return QueryBuilder.apply(this, (query) {
      return query.addSortBy(r'fileName', Sort.asc);
    });
  }

  QueryBuilder<Asset, Asset, QAfterSortBy> thenByFileNameDesc() {
    return QueryBuilder.apply(this, (query) {
      return query.addSortBy(r'fileName', Sort.desc);
    });
  }

  QueryBuilder<Asset, Asset, QAfterSortBy> thenByHeight() {
    return QueryBuilder.apply(this, (query) {
      return query.addSortBy(r'height', Sort.asc);
    });
  }

  QueryBuilder<Asset, Asset, QAfterSortBy> thenByHeightDesc() {
    return QueryBuilder.apply(this, (query) {
      return query.addSortBy(r'height', Sort.desc);
    });
  }

  QueryBuilder<Asset, Asset, QAfterSortBy> thenById() {
    return QueryBuilder.apply(this, (query) {
      return query.addSortBy(r'id', Sort.asc);
    });
  }

  QueryBuilder<Asset, Asset, QAfterSortBy> thenByIdDesc() {
    return QueryBuilder.apply(this, (query) {
      return query.addSortBy(r'id', Sort.desc);
    });
  }

  QueryBuilder<Asset, Asset, QAfterSortBy> thenByIsArchived() {
    return QueryBuilder.apply(this, (query) {
      return query.addSortBy(r'isArchived', Sort.asc);
    });
  }

  QueryBuilder<Asset, Asset, QAfterSortBy> thenByIsArchivedDesc() {
    return QueryBuilder.apply(this, (query) {
      return query.addSortBy(r'isArchived', Sort.desc);
    });
  }

  QueryBuilder<Asset, Asset, QAfterSortBy> thenByIsFavorite() {
    return QueryBuilder.apply(this, (query) {
      return query.addSortBy(r'isFavorite', Sort.asc);
    });
  }

  QueryBuilder<Asset, Asset, QAfterSortBy> thenByIsFavoriteDesc() {
    return QueryBuilder.apply(this, (query) {
      return query.addSortBy(r'isFavorite', Sort.desc);
    });
  }

  QueryBuilder<Asset, Asset, QAfterSortBy> thenByIsTrashed() {
    return QueryBuilder.apply(this, (query) {
      return query.addSortBy(r'isTrashed', Sort.asc);
    });
  }

  QueryBuilder<Asset, Asset, QAfterSortBy> thenByIsTrashedDesc() {
    return QueryBuilder.apply(this, (query) {
      return query.addSortBy(r'isTrashed', Sort.desc);
    });
  }

  QueryBuilder<Asset, Asset, QAfterSortBy> thenByLivePhotoVideoId() {
    return QueryBuilder.apply(this, (query) {
      return query.addSortBy(r'livePhotoVideoId', Sort.asc);
    });
  }

  QueryBuilder<Asset, Asset, QAfterSortBy> thenByLivePhotoVideoIdDesc() {
    return QueryBuilder.apply(this, (query) {
      return query.addSortBy(r'livePhotoVideoId', Sort.desc);
    });
  }

  QueryBuilder<Asset, Asset, QAfterSortBy> thenByLocalId() {
    return QueryBuilder.apply(this, (query) {
      return query.addSortBy(r'localId', Sort.asc);
    });
  }

  QueryBuilder<Asset, Asset, QAfterSortBy> thenByLocalIdDesc() {
    return QueryBuilder.apply(this, (query) {
      return query.addSortBy(r'localId', Sort.desc);
    });
  }

  QueryBuilder<Asset, Asset, QAfterSortBy> thenByOwnerId() {
    return QueryBuilder.apply(this, (query) {
      return query.addSortBy(r'ownerId', Sort.asc);
    });
  }

  QueryBuilder<Asset, Asset, QAfterSortBy> thenByOwnerIdDesc() {
    return QueryBuilder.apply(this, (query) {
      return query.addSortBy(r'ownerId', Sort.desc);
    });
  }

  QueryBuilder<Asset, Asset, QAfterSortBy> thenByRemoteId() {
    return QueryBuilder.apply(this, (query) {
      return query.addSortBy(r'remoteId', Sort.asc);
    });
  }

  QueryBuilder<Asset, Asset, QAfterSortBy> thenByRemoteIdDesc() {
    return QueryBuilder.apply(this, (query) {
      return query.addSortBy(r'remoteId', Sort.desc);
    });
  }

  QueryBuilder<Asset, Asset, QAfterSortBy> thenByStackCount() {
    return QueryBuilder.apply(this, (query) {
      return query.addSortBy(r'stackCount', Sort.asc);
    });
  }

  QueryBuilder<Asset, Asset, QAfterSortBy> thenByStackCountDesc() {
    return QueryBuilder.apply(this, (query) {
      return query.addSortBy(r'stackCount', Sort.desc);
    });
  }

  QueryBuilder<Asset, Asset, QAfterSortBy> thenByStackParentId() {
    return QueryBuilder.apply(this, (query) {
      return query.addSortBy(r'stackParentId', Sort.asc);
    });
  }

  QueryBuilder<Asset, Asset, QAfterSortBy> thenByStackParentIdDesc() {
    return QueryBuilder.apply(this, (query) {
      return query.addSortBy(r'stackParentId', Sort.desc);
    });
  }

  QueryBuilder<Asset, Asset, QAfterSortBy> thenByType() {
    return QueryBuilder.apply(this, (query) {
      return query.addSortBy(r'type', Sort.asc);
    });
  }

  QueryBuilder<Asset, Asset, QAfterSortBy> thenByTypeDesc() {
    return QueryBuilder.apply(this, (query) {
      return query.addSortBy(r'type', Sort.desc);
    });
  }

  QueryBuilder<Asset, Asset, QAfterSortBy> thenByUpdatedAt() {
    return QueryBuilder.apply(this, (query) {
      return query.addSortBy(r'updatedAt', Sort.asc);
    });
  }

  QueryBuilder<Asset, Asset, QAfterSortBy> thenByUpdatedAtDesc() {
    return QueryBuilder.apply(this, (query) {
      return query.addSortBy(r'updatedAt', Sort.desc);
    });
  }

  QueryBuilder<Asset, Asset, QAfterSortBy> thenByWidth() {
    return QueryBuilder.apply(this, (query) {
      return query.addSortBy(r'width', Sort.asc);
    });
  }

  QueryBuilder<Asset, Asset, QAfterSortBy> thenByWidthDesc() {
    return QueryBuilder.apply(this, (query) {
      return query.addSortBy(r'width', Sort.desc);
    });
  }
}

extension AssetQueryWhereDistinct on QueryBuilder<Asset, Asset, QDistinct> {
  QueryBuilder<Asset, Asset, QDistinct> distinctByChecksum(
      {bool caseSensitive = true}) {
    return QueryBuilder.apply(this, (query) {
      return query.addDistinctBy(r'checksum', caseSensitive: caseSensitive);
    });
  }

  QueryBuilder<Asset, Asset, QDistinct> distinctByDurationInSeconds() {
    return QueryBuilder.apply(this, (query) {
      return query.addDistinctBy(r'durationInSeconds');
    });
  }

  QueryBuilder<Asset, Asset, QDistinct> distinctByFileCreatedAt() {
    return QueryBuilder.apply(this, (query) {
      return query.addDistinctBy(r'fileCreatedAt');
    });
  }

  QueryBuilder<Asset, Asset, QDistinct> distinctByFileModifiedAt() {
    return QueryBuilder.apply(this, (query) {
      return query.addDistinctBy(r'fileModifiedAt');
    });
  }

  QueryBuilder<Asset, Asset, QDistinct> distinctByFileName(
      {bool caseSensitive = true}) {
    return QueryBuilder.apply(this, (query) {
      return query.addDistinctBy(r'fileName', caseSensitive: caseSensitive);
    });
  }

  QueryBuilder<Asset, Asset, QDistinct> distinctByHeight() {
    return QueryBuilder.apply(this, (query) {
      return query.addDistinctBy(r'height');
    });
  }

  QueryBuilder<Asset, Asset, QDistinct> distinctByIsArchived() {
    return QueryBuilder.apply(this, (query) {
      return query.addDistinctBy(r'isArchived');
    });
  }

  QueryBuilder<Asset, Asset, QDistinct> distinctByIsFavorite() {
    return QueryBuilder.apply(this, (query) {
      return query.addDistinctBy(r'isFavorite');
    });
  }

  QueryBuilder<Asset, Asset, QDistinct> distinctByIsTrashed() {
    return QueryBuilder.apply(this, (query) {
      return query.addDistinctBy(r'isTrashed');
    });
  }

  QueryBuilder<Asset, Asset, QDistinct> distinctByLivePhotoVideoId(
      {bool caseSensitive = true}) {
    return QueryBuilder.apply(this, (query) {
      return query.addDistinctBy(r'livePhotoVideoId',
          caseSensitive: caseSensitive);
    });
  }

  QueryBuilder<Asset, Asset, QDistinct> distinctByLocalId(
      {bool caseSensitive = true}) {
    return QueryBuilder.apply(this, (query) {
      return query.addDistinctBy(r'localId', caseSensitive: caseSensitive);
    });
  }

  QueryBuilder<Asset, Asset, QDistinct> distinctByOwnerId() {
    return QueryBuilder.apply(this, (query) {
      return query.addDistinctBy(r'ownerId');
    });
  }

  QueryBuilder<Asset, Asset, QDistinct> distinctByRemoteId(
      {bool caseSensitive = true}) {
    return QueryBuilder.apply(this, (query) {
      return query.addDistinctBy(r'remoteId', caseSensitive: caseSensitive);
    });
  }

<<<<<<< HEAD
  QueryBuilder<Asset, Asset, QDistinct> distinctByThumbhash() {
    return QueryBuilder.apply(this, (query) {
      return query.addDistinctBy(r'thumbhash');
=======
  QueryBuilder<Asset, Asset, QDistinct> distinctByStackCount() {
    return QueryBuilder.apply(this, (query) {
      return query.addDistinctBy(r'stackCount');
    });
  }

  QueryBuilder<Asset, Asset, QDistinct> distinctByStackParentId(
      {bool caseSensitive = true}) {
    return QueryBuilder.apply(this, (query) {
      return query.addDistinctBy(r'stackParentId',
          caseSensitive: caseSensitive);
>>>>>>> 36b3521b
    });
  }

  QueryBuilder<Asset, Asset, QDistinct> distinctByType() {
    return QueryBuilder.apply(this, (query) {
      return query.addDistinctBy(r'type');
    });
  }

  QueryBuilder<Asset, Asset, QDistinct> distinctByUpdatedAt() {
    return QueryBuilder.apply(this, (query) {
      return query.addDistinctBy(r'updatedAt');
    });
  }

  QueryBuilder<Asset, Asset, QDistinct> distinctByWidth() {
    return QueryBuilder.apply(this, (query) {
      return query.addDistinctBy(r'width');
    });
  }
}

extension AssetQueryProperty on QueryBuilder<Asset, Asset, QQueryProperty> {
  QueryBuilder<Asset, int, QQueryOperations> idProperty() {
    return QueryBuilder.apply(this, (query) {
      return query.addPropertyName(r'id');
    });
  }

  QueryBuilder<Asset, String, QQueryOperations> checksumProperty() {
    return QueryBuilder.apply(this, (query) {
      return query.addPropertyName(r'checksum');
    });
  }

  QueryBuilder<Asset, int, QQueryOperations> durationInSecondsProperty() {
    return QueryBuilder.apply(this, (query) {
      return query.addPropertyName(r'durationInSeconds');
    });
  }

  QueryBuilder<Asset, DateTime, QQueryOperations> fileCreatedAtProperty() {
    return QueryBuilder.apply(this, (query) {
      return query.addPropertyName(r'fileCreatedAt');
    });
  }

  QueryBuilder<Asset, DateTime, QQueryOperations> fileModifiedAtProperty() {
    return QueryBuilder.apply(this, (query) {
      return query.addPropertyName(r'fileModifiedAt');
    });
  }

  QueryBuilder<Asset, String, QQueryOperations> fileNameProperty() {
    return QueryBuilder.apply(this, (query) {
      return query.addPropertyName(r'fileName');
    });
  }

  QueryBuilder<Asset, int?, QQueryOperations> heightProperty() {
    return QueryBuilder.apply(this, (query) {
      return query.addPropertyName(r'height');
    });
  }

  QueryBuilder<Asset, bool, QQueryOperations> isArchivedProperty() {
    return QueryBuilder.apply(this, (query) {
      return query.addPropertyName(r'isArchived');
    });
  }

  QueryBuilder<Asset, bool, QQueryOperations> isFavoriteProperty() {
    return QueryBuilder.apply(this, (query) {
      return query.addPropertyName(r'isFavorite');
    });
  }

  QueryBuilder<Asset, bool, QQueryOperations> isTrashedProperty() {
    return QueryBuilder.apply(this, (query) {
      return query.addPropertyName(r'isTrashed');
    });
  }

  QueryBuilder<Asset, String?, QQueryOperations> livePhotoVideoIdProperty() {
    return QueryBuilder.apply(this, (query) {
      return query.addPropertyName(r'livePhotoVideoId');
    });
  }

  QueryBuilder<Asset, String?, QQueryOperations> localIdProperty() {
    return QueryBuilder.apply(this, (query) {
      return query.addPropertyName(r'localId');
    });
  }

  QueryBuilder<Asset, int, QQueryOperations> ownerIdProperty() {
    return QueryBuilder.apply(this, (query) {
      return query.addPropertyName(r'ownerId');
    });
  }

  QueryBuilder<Asset, String?, QQueryOperations> remoteIdProperty() {
    return QueryBuilder.apply(this, (query) {
      return query.addPropertyName(r'remoteId');
    });
  }

<<<<<<< HEAD
  QueryBuilder<Asset, List<int>?, QQueryOperations> thumbhashProperty() {
    return QueryBuilder.apply(this, (query) {
      return query.addPropertyName(r'thumbhash');
=======
  QueryBuilder<Asset, int, QQueryOperations> stackCountProperty() {
    return QueryBuilder.apply(this, (query) {
      return query.addPropertyName(r'stackCount');
    });
  }

  QueryBuilder<Asset, String?, QQueryOperations> stackParentIdProperty() {
    return QueryBuilder.apply(this, (query) {
      return query.addPropertyName(r'stackParentId');
>>>>>>> 36b3521b
    });
  }

  QueryBuilder<Asset, AssetType, QQueryOperations> typeProperty() {
    return QueryBuilder.apply(this, (query) {
      return query.addPropertyName(r'type');
    });
  }

  QueryBuilder<Asset, DateTime, QQueryOperations> updatedAtProperty() {
    return QueryBuilder.apply(this, (query) {
      return query.addPropertyName(r'updatedAt');
    });
  }

  QueryBuilder<Asset, int?, QQueryOperations> widthProperty() {
    return QueryBuilder.apply(this, (query) {
      return query.addPropertyName(r'width');
    });
  }
}<|MERGE_RESOLUTION|>--- conflicted
+++ resolved
@@ -82,15 +82,6 @@
       name: r'remoteId',
       type: IsarType.string,
     ),
-<<<<<<< HEAD
-    r'thumbhash': PropertySchema(
-      id: 12,
-      name: r'thumbhash',
-      type: IsarType.byteList,
-    ),
-    r'type': PropertySchema(
-      id: 13,
-=======
     r'stackCount': PropertySchema(
       id: 13,
       name: r'stackCount',
@@ -101,28 +92,24 @@
       name: r'stackParentId',
       type: IsarType.string,
     ),
+    r'thumbhash': PropertySchema(
+      id: 15,
+      name: r'thumbhash',
+      type: IsarType.byteList,
+    ),
     r'type': PropertySchema(
-      id: 15,
->>>>>>> 36b3521b
+      id: 16,
       name: r'type',
       type: IsarType.byte,
       enumMap: _AssettypeEnumValueMap,
     ),
     r'updatedAt': PropertySchema(
-<<<<<<< HEAD
-      id: 14,
-=======
-      id: 16,
->>>>>>> 36b3521b
+      id: 17,
       name: r'updatedAt',
       type: IsarType.dateTime,
     ),
     r'width': PropertySchema(
-<<<<<<< HEAD
-      id: 15,
-=======
-      id: 17,
->>>>>>> 36b3521b
+      id: 18,
       name: r'width',
       type: IsarType.int,
     )
@@ -213,15 +200,15 @@
     }
   }
   {
-<<<<<<< HEAD
+    final value = object.stackParentId;
+    if (value != null) {
+      bytesCount += 3 + value.length * 3;
+    }
+  }
+  {
     final value = object.thumbhash;
     if (value != null) {
       bytesCount += 3 + value.length;
-=======
-    final value = object.stackParentId;
-    if (value != null) {
-      bytesCount += 3 + value.length * 3;
->>>>>>> 36b3521b
     }
   }
   return bytesCount;
@@ -241,16 +228,6 @@
   writer.writeInt(offsets[5], object.height);
   writer.writeBool(offsets[6], object.isArchived);
   writer.writeBool(offsets[7], object.isFavorite);
-<<<<<<< HEAD
-  writer.writeString(offsets[8], object.livePhotoVideoId);
-  writer.writeString(offsets[9], object.localId);
-  writer.writeLong(offsets[10], object.ownerId);
-  writer.writeString(offsets[11], object.remoteId);
-  writer.writeByteList(offsets[12], object.thumbhash);
-  writer.writeByte(offsets[13], object.type.index);
-  writer.writeDateTime(offsets[14], object.updatedAt);
-  writer.writeInt(offsets[15], object.width);
-=======
   writer.writeBool(offsets[8], object.isTrashed);
   writer.writeString(offsets[9], object.livePhotoVideoId);
   writer.writeString(offsets[10], object.localId);
@@ -258,10 +235,10 @@
   writer.writeString(offsets[12], object.remoteId);
   writer.writeLong(offsets[13], object.stackCount);
   writer.writeString(offsets[14], object.stackParentId);
-  writer.writeByte(offsets[15], object.type.index);
-  writer.writeDateTime(offsets[16], object.updatedAt);
-  writer.writeInt(offsets[17], object.width);
->>>>>>> 36b3521b
+  writer.writeByteList(offsets[15], object.thumbhash);
+  writer.writeByte(offsets[16], object.type.index);
+  writer.writeDateTime(offsets[17], object.updatedAt);
+  writer.writeInt(offsets[18], object.width);
 }
 
 Asset _assetDeserialize(
@@ -280,17 +257,6 @@
     id: id,
     isArchived: reader.readBool(offsets[6]),
     isFavorite: reader.readBool(offsets[7]),
-<<<<<<< HEAD
-    livePhotoVideoId: reader.readStringOrNull(offsets[8]),
-    localId: reader.readStringOrNull(offsets[9]),
-    ownerId: reader.readLong(offsets[10]),
-    remoteId: reader.readStringOrNull(offsets[11]),
-    thumbhash: reader.readByteList(offsets[12]),
-    type: _AssettypeValueEnumMap[reader.readByteOrNull(offsets[13])] ??
-        AssetType.other,
-    updatedAt: reader.readDateTime(offsets[14]),
-    width: reader.readIntOrNull(offsets[15]),
-=======
     isTrashed: reader.readBool(offsets[8]),
     livePhotoVideoId: reader.readStringOrNull(offsets[9]),
     localId: reader.readStringOrNull(offsets[10]),
@@ -298,11 +264,11 @@
     remoteId: reader.readStringOrNull(offsets[12]),
     stackCount: reader.readLong(offsets[13]),
     stackParentId: reader.readStringOrNull(offsets[14]),
-    type: _AssettypeValueEnumMap[reader.readByteOrNull(offsets[15])] ??
+    thumbhash: reader.readByteList(offsets[15]),
+    type: _AssettypeValueEnumMap[reader.readByteOrNull(offsets[16])] ??
         AssetType.other,
-    updatedAt: reader.readDateTime(offsets[16]),
-    width: reader.readIntOrNull(offsets[17]),
->>>>>>> 36b3521b
+    updatedAt: reader.readDateTime(offsets[17]),
+    width: reader.readIntOrNull(offsets[18]),
   );
   return object;
 }
@@ -339,27 +305,19 @@
     case 11:
       return (reader.readLong(offset)) as P;
     case 12:
-<<<<<<< HEAD
-      return (reader.readByteList(offset)) as P;
-    case 13:
-      return (_AssettypeValueEnumMap[reader.readByteOrNull(offset)] ??
-          AssetType.other) as P;
-    case 14:
-      return (reader.readDateTime(offset)) as P;
-    case 15:
-=======
       return (reader.readStringOrNull(offset)) as P;
     case 13:
       return (reader.readLong(offset)) as P;
     case 14:
       return (reader.readStringOrNull(offset)) as P;
     case 15:
+      return (reader.readByteList(offset)) as P;
+    case 16:
       return (_AssettypeValueEnumMap[reader.readByteOrNull(offset)] ??
           AssetType.other) as P;
-    case 16:
+    case 17:
       return (reader.readDateTime(offset)) as P;
-    case 17:
->>>>>>> 36b3521b
+    case 18:
       return (reader.readIntOrNull(offset)) as P;
     default:
       throw IsarError('Unknown property with id $propertyId');
@@ -1882,87 +1840,43 @@
     });
   }
 
-<<<<<<< HEAD
-  QueryBuilder<Asset, Asset, QAfterFilterCondition> thumbhashIsNull() {
-    return QueryBuilder.apply(this, (query) {
-      return query.addFilterCondition(const FilterCondition.isNull(
-        property: r'thumbhash',
-      ));
-    });
-  }
-
-  QueryBuilder<Asset, Asset, QAfterFilterCondition> thumbhashIsNotNull() {
-    return QueryBuilder.apply(this, (query) {
-      return query.addFilterCondition(const FilterCondition.isNotNull(
-        property: r'thumbhash',
-      ));
-    });
-  }
-
-  QueryBuilder<Asset, Asset, QAfterFilterCondition> thumbhashElementEqualTo(
-      int value) {
-    return QueryBuilder.apply(this, (query) {
-      return query.addFilterCondition(FilterCondition.equalTo(
-        property: r'thumbhash',
-=======
   QueryBuilder<Asset, Asset, QAfterFilterCondition> stackCountEqualTo(
       int value) {
     return QueryBuilder.apply(this, (query) {
       return query.addFilterCondition(FilterCondition.equalTo(
         property: r'stackCount',
->>>>>>> 36b3521b
-        value: value,
-      ));
-    });
-  }
-
-<<<<<<< HEAD
-  QueryBuilder<Asset, Asset, QAfterFilterCondition> thumbhashElementGreaterThan(
-=======
+        value: value,
+      ));
+    });
+  }
+
   QueryBuilder<Asset, Asset, QAfterFilterCondition> stackCountGreaterThan(
->>>>>>> 36b3521b
     int value, {
     bool include = false,
   }) {
     return QueryBuilder.apply(this, (query) {
       return query.addFilterCondition(FilterCondition.greaterThan(
         include: include,
-<<<<<<< HEAD
-        property: r'thumbhash',
-=======
         property: r'stackCount',
->>>>>>> 36b3521b
-        value: value,
-      ));
-    });
-  }
-
-<<<<<<< HEAD
-  QueryBuilder<Asset, Asset, QAfterFilterCondition> thumbhashElementLessThan(
-=======
+        value: value,
+      ));
+    });
+  }
+
   QueryBuilder<Asset, Asset, QAfterFilterCondition> stackCountLessThan(
->>>>>>> 36b3521b
     int value, {
     bool include = false,
   }) {
     return QueryBuilder.apply(this, (query) {
       return query.addFilterCondition(FilterCondition.lessThan(
         include: include,
-<<<<<<< HEAD
-        property: r'thumbhash',
-=======
         property: r'stackCount',
->>>>>>> 36b3521b
-        value: value,
-      ));
-    });
-  }
-
-<<<<<<< HEAD
-  QueryBuilder<Asset, Asset, QAfterFilterCondition> thumbhashElementBetween(
-=======
+        value: value,
+      ));
+    });
+  }
+
   QueryBuilder<Asset, Asset, QAfterFilterCondition> stackCountBetween(
->>>>>>> 36b3521b
     int lower,
     int upper, {
     bool includeLower = true,
@@ -1970,11 +1884,7 @@
   }) {
     return QueryBuilder.apply(this, (query) {
       return query.addFilterCondition(FilterCondition.between(
-<<<<<<< HEAD
-        property: r'thumbhash',
-=======
         property: r'stackCount',
->>>>>>> 36b3521b
         lower: lower,
         includeLower: includeLower,
         upper: upper,
@@ -1983,7 +1893,221 @@
     });
   }
 
-<<<<<<< HEAD
+  QueryBuilder<Asset, Asset, QAfterFilterCondition> stackParentIdIsNull() {
+    return QueryBuilder.apply(this, (query) {
+      return query.addFilterCondition(const FilterCondition.isNull(
+        property: r'stackParentId',
+      ));
+    });
+  }
+
+  QueryBuilder<Asset, Asset, QAfterFilterCondition> stackParentIdIsNotNull() {
+    return QueryBuilder.apply(this, (query) {
+      return query.addFilterCondition(const FilterCondition.isNotNull(
+        property: r'stackParentId',
+      ));
+    });
+  }
+
+  QueryBuilder<Asset, Asset, QAfterFilterCondition> stackParentIdEqualTo(
+    String? value, {
+    bool caseSensitive = true,
+  }) {
+    return QueryBuilder.apply(this, (query) {
+      return query.addFilterCondition(FilterCondition.equalTo(
+        property: r'stackParentId',
+        value: value,
+        caseSensitive: caseSensitive,
+      ));
+    });
+  }
+
+  QueryBuilder<Asset, Asset, QAfterFilterCondition> stackParentIdGreaterThan(
+    String? value, {
+    bool include = false,
+    bool caseSensitive = true,
+  }) {
+    return QueryBuilder.apply(this, (query) {
+      return query.addFilterCondition(FilterCondition.greaterThan(
+        include: include,
+        property: r'stackParentId',
+        value: value,
+        caseSensitive: caseSensitive,
+      ));
+    });
+  }
+
+  QueryBuilder<Asset, Asset, QAfterFilterCondition> stackParentIdLessThan(
+    String? value, {
+    bool include = false,
+    bool caseSensitive = true,
+  }) {
+    return QueryBuilder.apply(this, (query) {
+      return query.addFilterCondition(FilterCondition.lessThan(
+        include: include,
+        property: r'stackParentId',
+        value: value,
+        caseSensitive: caseSensitive,
+      ));
+    });
+  }
+
+  QueryBuilder<Asset, Asset, QAfterFilterCondition> stackParentIdBetween(
+    String? lower,
+    String? upper, {
+    bool includeLower = true,
+    bool includeUpper = true,
+    bool caseSensitive = true,
+  }) {
+    return QueryBuilder.apply(this, (query) {
+      return query.addFilterCondition(FilterCondition.between(
+        property: r'stackParentId',
+        lower: lower,
+        includeLower: includeLower,
+        upper: upper,
+        includeUpper: includeUpper,
+        caseSensitive: caseSensitive,
+      ));
+    });
+  }
+
+  QueryBuilder<Asset, Asset, QAfterFilterCondition> stackParentIdStartsWith(
+    String value, {
+    bool caseSensitive = true,
+  }) {
+    return QueryBuilder.apply(this, (query) {
+      return query.addFilterCondition(FilterCondition.startsWith(
+        property: r'stackParentId',
+        value: value,
+        caseSensitive: caseSensitive,
+      ));
+    });
+  }
+
+  QueryBuilder<Asset, Asset, QAfterFilterCondition> stackParentIdEndsWith(
+    String value, {
+    bool caseSensitive = true,
+  }) {
+    return QueryBuilder.apply(this, (query) {
+      return query.addFilterCondition(FilterCondition.endsWith(
+        property: r'stackParentId',
+        value: value,
+        caseSensitive: caseSensitive,
+      ));
+    });
+  }
+
+  QueryBuilder<Asset, Asset, QAfterFilterCondition> stackParentIdContains(
+      String value,
+      {bool caseSensitive = true}) {
+    return QueryBuilder.apply(this, (query) {
+      return query.addFilterCondition(FilterCondition.contains(
+        property: r'stackParentId',
+        value: value,
+        caseSensitive: caseSensitive,
+      ));
+    });
+  }
+
+  QueryBuilder<Asset, Asset, QAfterFilterCondition> stackParentIdMatches(
+      String pattern,
+      {bool caseSensitive = true}) {
+    return QueryBuilder.apply(this, (query) {
+      return query.addFilterCondition(FilterCondition.matches(
+        property: r'stackParentId',
+        wildcard: pattern,
+        caseSensitive: caseSensitive,
+      ));
+    });
+  }
+
+  QueryBuilder<Asset, Asset, QAfterFilterCondition> stackParentIdIsEmpty() {
+    return QueryBuilder.apply(this, (query) {
+      return query.addFilterCondition(FilterCondition.equalTo(
+        property: r'stackParentId',
+        value: '',
+      ));
+    });
+  }
+
+  QueryBuilder<Asset, Asset, QAfterFilterCondition> stackParentIdIsNotEmpty() {
+    return QueryBuilder.apply(this, (query) {
+      return query.addFilterCondition(FilterCondition.greaterThan(
+        property: r'stackParentId',
+        value: '',
+      ));
+    });
+  }
+
+  QueryBuilder<Asset, Asset, QAfterFilterCondition> thumbhashIsNull() {
+    return QueryBuilder.apply(this, (query) {
+      return query.addFilterCondition(const FilterCondition.isNull(
+        property: r'thumbhash',
+      ));
+    });
+  }
+
+  QueryBuilder<Asset, Asset, QAfterFilterCondition> thumbhashIsNotNull() {
+    return QueryBuilder.apply(this, (query) {
+      return query.addFilterCondition(const FilterCondition.isNotNull(
+        property: r'thumbhash',
+      ));
+    });
+  }
+
+  QueryBuilder<Asset, Asset, QAfterFilterCondition> thumbhashElementEqualTo(
+      int value) {
+    return QueryBuilder.apply(this, (query) {
+      return query.addFilterCondition(FilterCondition.equalTo(
+        property: r'thumbhash',
+        value: value,
+      ));
+    });
+  }
+
+  QueryBuilder<Asset, Asset, QAfterFilterCondition> thumbhashElementGreaterThan(
+    int value, {
+    bool include = false,
+  }) {
+    return QueryBuilder.apply(this, (query) {
+      return query.addFilterCondition(FilterCondition.greaterThan(
+        include: include,
+        property: r'thumbhash',
+        value: value,
+      ));
+    });
+  }
+
+  QueryBuilder<Asset, Asset, QAfterFilterCondition> thumbhashElementLessThan(
+    int value, {
+    bool include = false,
+  }) {
+    return QueryBuilder.apply(this, (query) {
+      return query.addFilterCondition(FilterCondition.lessThan(
+        include: include,
+        property: r'thumbhash',
+        value: value,
+      ));
+    });
+  }
+
+  QueryBuilder<Asset, Asset, QAfterFilterCondition> thumbhashElementBetween(
+    int lower,
+    int upper, {
+    bool includeLower = true,
+    bool includeUpper = true,
+  }) {
+    return QueryBuilder.apply(this, (query) {
+      return query.addFilterCondition(FilterCondition.between(
+        property: r'thumbhash',
+        lower: lower,
+        includeLower: includeLower,
+        upper: upper,
+        includeUpper: includeUpper,
+      ));
+    });
+  }
+
   QueryBuilder<Asset, Asset, QAfterFilterCondition> thumbhashLengthEqualTo(
       int length) {
     return QueryBuilder.apply(this, (query) {
@@ -2065,151 +2189,6 @@
         upper,
         includeUpper,
       );
-=======
-  QueryBuilder<Asset, Asset, QAfterFilterCondition> stackParentIdIsNull() {
-    return QueryBuilder.apply(this, (query) {
-      return query.addFilterCondition(const FilterCondition.isNull(
-        property: r'stackParentId',
-      ));
-    });
-  }
-
-  QueryBuilder<Asset, Asset, QAfterFilterCondition> stackParentIdIsNotNull() {
-    return QueryBuilder.apply(this, (query) {
-      return query.addFilterCondition(const FilterCondition.isNotNull(
-        property: r'stackParentId',
-      ));
-    });
-  }
-
-  QueryBuilder<Asset, Asset, QAfterFilterCondition> stackParentIdEqualTo(
-    String? value, {
-    bool caseSensitive = true,
-  }) {
-    return QueryBuilder.apply(this, (query) {
-      return query.addFilterCondition(FilterCondition.equalTo(
-        property: r'stackParentId',
-        value: value,
-        caseSensitive: caseSensitive,
-      ));
-    });
-  }
-
-  QueryBuilder<Asset, Asset, QAfterFilterCondition> stackParentIdGreaterThan(
-    String? value, {
-    bool include = false,
-    bool caseSensitive = true,
-  }) {
-    return QueryBuilder.apply(this, (query) {
-      return query.addFilterCondition(FilterCondition.greaterThan(
-        include: include,
-        property: r'stackParentId',
-        value: value,
-        caseSensitive: caseSensitive,
-      ));
-    });
-  }
-
-  QueryBuilder<Asset, Asset, QAfterFilterCondition> stackParentIdLessThan(
-    String? value, {
-    bool include = false,
-    bool caseSensitive = true,
-  }) {
-    return QueryBuilder.apply(this, (query) {
-      return query.addFilterCondition(FilterCondition.lessThan(
-        include: include,
-        property: r'stackParentId',
-        value: value,
-        caseSensitive: caseSensitive,
-      ));
-    });
-  }
-
-  QueryBuilder<Asset, Asset, QAfterFilterCondition> stackParentIdBetween(
-    String? lower,
-    String? upper, {
-    bool includeLower = true,
-    bool includeUpper = true,
-    bool caseSensitive = true,
-  }) {
-    return QueryBuilder.apply(this, (query) {
-      return query.addFilterCondition(FilterCondition.between(
-        property: r'stackParentId',
-        lower: lower,
-        includeLower: includeLower,
-        upper: upper,
-        includeUpper: includeUpper,
-        caseSensitive: caseSensitive,
-      ));
-    });
-  }
-
-  QueryBuilder<Asset, Asset, QAfterFilterCondition> stackParentIdStartsWith(
-    String value, {
-    bool caseSensitive = true,
-  }) {
-    return QueryBuilder.apply(this, (query) {
-      return query.addFilterCondition(FilterCondition.startsWith(
-        property: r'stackParentId',
-        value: value,
-        caseSensitive: caseSensitive,
-      ));
-    });
-  }
-
-  QueryBuilder<Asset, Asset, QAfterFilterCondition> stackParentIdEndsWith(
-    String value, {
-    bool caseSensitive = true,
-  }) {
-    return QueryBuilder.apply(this, (query) {
-      return query.addFilterCondition(FilterCondition.endsWith(
-        property: r'stackParentId',
-        value: value,
-        caseSensitive: caseSensitive,
-      ));
-    });
-  }
-
-  QueryBuilder<Asset, Asset, QAfterFilterCondition> stackParentIdContains(
-      String value,
-      {bool caseSensitive = true}) {
-    return QueryBuilder.apply(this, (query) {
-      return query.addFilterCondition(FilterCondition.contains(
-        property: r'stackParentId',
-        value: value,
-        caseSensitive: caseSensitive,
-      ));
-    });
-  }
-
-  QueryBuilder<Asset, Asset, QAfterFilterCondition> stackParentIdMatches(
-      String pattern,
-      {bool caseSensitive = true}) {
-    return QueryBuilder.apply(this, (query) {
-      return query.addFilterCondition(FilterCondition.matches(
-        property: r'stackParentId',
-        wildcard: pattern,
-        caseSensitive: caseSensitive,
-      ));
-    });
-  }
-
-  QueryBuilder<Asset, Asset, QAfterFilterCondition> stackParentIdIsEmpty() {
-    return QueryBuilder.apply(this, (query) {
-      return query.addFilterCondition(FilterCondition.equalTo(
-        property: r'stackParentId',
-        value: '',
-      ));
-    });
-  }
-
-  QueryBuilder<Asset, Asset, QAfterFilterCondition> stackParentIdIsNotEmpty() {
-    return QueryBuilder.apply(this, (query) {
-      return query.addFilterCondition(FilterCondition.greaterThan(
-        property: r'stackParentId',
-        value: '',
-      ));
->>>>>>> 36b3521b
     });
   }
 
@@ -2925,11 +2904,6 @@
     });
   }
 
-<<<<<<< HEAD
-  QueryBuilder<Asset, Asset, QDistinct> distinctByThumbhash() {
-    return QueryBuilder.apply(this, (query) {
-      return query.addDistinctBy(r'thumbhash');
-=======
   QueryBuilder<Asset, Asset, QDistinct> distinctByStackCount() {
     return QueryBuilder.apply(this, (query) {
       return query.addDistinctBy(r'stackCount');
@@ -2941,7 +2915,12 @@
     return QueryBuilder.apply(this, (query) {
       return query.addDistinctBy(r'stackParentId',
           caseSensitive: caseSensitive);
->>>>>>> 36b3521b
+    });
+  }
+
+  QueryBuilder<Asset, Asset, QDistinct> distinctByThumbhash() {
+    return QueryBuilder.apply(this, (query) {
+      return query.addDistinctBy(r'thumbhash');
     });
   }
 
@@ -3049,21 +3028,21 @@
     });
   }
 
-<<<<<<< HEAD
+  QueryBuilder<Asset, int, QQueryOperations> stackCountProperty() {
+    return QueryBuilder.apply(this, (query) {
+      return query.addPropertyName(r'stackCount');
+    });
+  }
+
+  QueryBuilder<Asset, String?, QQueryOperations> stackParentIdProperty() {
+    return QueryBuilder.apply(this, (query) {
+      return query.addPropertyName(r'stackParentId');
+    });
+  }
+
   QueryBuilder<Asset, List<int>?, QQueryOperations> thumbhashProperty() {
     return QueryBuilder.apply(this, (query) {
       return query.addPropertyName(r'thumbhash');
-=======
-  QueryBuilder<Asset, int, QQueryOperations> stackCountProperty() {
-    return QueryBuilder.apply(this, (query) {
-      return query.addPropertyName(r'stackCount');
-    });
-  }
-
-  QueryBuilder<Asset, String?, QQueryOperations> stackParentIdProperty() {
-    return QueryBuilder.apply(this, (query) {
-      return query.addPropertyName(r'stackParentId');
->>>>>>> 36b3521b
     });
   }
 
