--- conflicted
+++ resolved
@@ -3673,15 +3673,9 @@
         ]
       }
     },
-<<<<<<< HEAD
     "/person/{id}/reassign": {
       "put": {
         "operationId": "reassignFaces",
-=======
-    "/person/{id}/statistics": {
-      "get": {
-        "operationId": "getPersonStatistics",
->>>>>>> 3021eca8
         "parameters": [
           {
             "name": "id",
@@ -3693,7 +3687,6 @@
             }
           }
         ],
-<<<<<<< HEAD
         "requestBody": {
           "content": {
             "application/json": {
@@ -3704,21 +3697,57 @@
           },
           "required": true
         },
-=======
->>>>>>> 3021eca8
-        "responses": {
-          "200": {
-            "content": {
-              "application/json": {
-                "schema": {
-<<<<<<< HEAD
+        "responses": {
+          "200": {
+            "content": {
+              "application/json": {
+                "schema": {
                   "items": {
                     "$ref": "#/components/schemas/PersonResponseDto"
                   },
                   "type": "array"
-=======
+                }
+              }
+            },
+            "description": ""
+          }
+        },
+        "security": [
+          {
+            "bearer": []
+          },
+          {
+            "cookie": []
+          },
+          {
+            "api_key": []
+          }
+        ],
+        "tags": [
+          "Person"
+        ]
+      }
+    },
+    "/person/{id}/statistics": {
+      "get": {
+        "operationId": "getPersonStatistics",
+        "parameters": [
+          {
+            "name": "id",
+            "required": true,
+            "in": "path",
+            "schema": {
+              "format": "uuid",
+              "type": "string"
+            }
+          }
+        ],
+        "responses": {
+          "200": {
+            "content": {
+              "application/json": {
+                "schema": {
                   "$ref": "#/components/schemas/PersonStatisticsResponseDto"
->>>>>>> 3021eca8
                 }
               }
             },
