--- conflicted
+++ resolved
@@ -9,11 +9,8 @@
     getAssets: jest.fn(),
     getAllWithoutFaces: jest.fn(),
 
-<<<<<<< HEAD
     reassignFace: jest.fn(),
-=======
     getByName: jest.fn(),
->>>>>>> 82223272
 
     create: jest.fn(),
     update: jest.fn(),
